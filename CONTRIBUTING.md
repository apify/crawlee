--- conflicted
+++ resolved
@@ -4,19 +4,11 @@
 
 ## Crawlee Project Prerequisites
 
-<<<<<<< HEAD
 To contribute to the Crawlee project, you'll need some prerequisites to ensure the project is set up properly. These are the required dependencies for development:
 
 - [Node.js](https://nodejs.org/en) v22.17.0
 
 - [Yarn](https://yarnpkg.com/) v4.8.1 
-=======
-To contribute to the Crawlee project, you will need some prerequisites to ensure the project is set up properly. These are the most important dependencies for development:
-
-- [Node.js](https://nodejs.org/en) >= 16.0.0 (recommended: v22.17.0)
-
-- [Yarn](https://yarnpkg.com/) >= 4.0.0 (recommended: v4.8.1)
->>>>>>> 9e471494
 
 
 ## Crawlee Installation and Building
@@ -28,13 +20,9 @@
 corepack enable
 ```
 
-<<<<<<< HEAD
 Once enabled, corepack will automatically use the correct Yarn version specified in the project's `packageManager` field.
 
 Alternatively, if you use [Volta](https://volta.sh/) for Node.js version management, it will automatically use the correct Node.js and Yarn versions specified in the project's `package.json`.
-=======
-Alternatively, if you use [Volta](https://volta.sh/) for Node.js version management, it will automatically use the correct Node.js and Yarn versions specified in the project's [package.json](./package.json).
->>>>>>> 9e471494
 
 ### Building the Project
 After enabling corepack, you will need to be in the project root directory and install the dependencies before building:

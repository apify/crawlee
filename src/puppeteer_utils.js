import * as fs from 'fs';
import * as vm from 'vm';
import * as util from 'util';
import * as _ from 'underscore';
import { checkParamOrThrow } from 'apify-client/build/utils';
import { checkParamPrototypeOrThrow } from 'apify-shared/utilities';
import * as LruCache from 'apify-shared/lru_cache';
import { Page, Response, DirectNavigationOptions } from 'puppeteer'; // eslint-disable-line no-unused-vars
import log from './utils_log';

import { RequestQueue, RequestQueueLocal } from './request_queue';
import Request from './request';
import { enqueueLinks } from './enqueue_links/enqueue_links';
import { enqueueLinksByClickingElements } from './enqueue_links/click_elements';
import { addInterceptRequestHandler, removeInterceptRequestHandler } from './puppeteer_request_interception';
import { openKeyValueStore } from './key_value_store';

const jqueryPath = require.resolve('jquery/dist/jquery.min');
const underscorePath = require.resolve('underscore/underscore-min');
const readFilePromised = util.promisify(fs.readFile);

const MAX_INJECT_FILE_CACHE_SIZE = 10;
const DEFAULT_BLOCK_REQUEST_URL_PATTERNS = ['.css', '.jpg', '.jpeg', '.png', '.svg', '.gif', '.woff', '.pdf', '.zip'];

/**
 * Hides certain Puppeteer fingerprints from the page, in order to help avoid detection of the crawler.
 * The function should be called on a newly-created page object before navigating to the target crawled page.
 *
 * @param {Page} page
<<<<<<< HEAD
 *   Puppeteer [`Page`](https://pptr.dev/#?product=Puppeteer&show=api-class-page) object.
 * @return {Promise}
=======
 *   Puppeteer [](https://pptr.dev/#?product=Puppeteer&show=api-class-page) object.
 * @return {Promise<void>}
>>>>>>> 9a38f8cd
 * @memberOf puppeteer
 * @ignore
 */
const hideWebDriver = async (page) => {
    log.deprecated('Apify.utils.puppeteer.hideWebDriver() is deprecated. Use launchPuppeteerOptions.stealth instead.');
    checkParamOrThrow(page, 'page', 'Object');

    await page.evaluateOnNewDocument(() => {
        var modifiedNavigator; // eslint-disable-line no-var
        try {
            if (Navigator.prototype.hasOwnProperty('webdriver')) { // eslint-disable-line no-prototype-builtins
                modifiedNavigator = Navigator.prototype;
            } else {
                modifiedNavigator = Object.create(window.navigator);
                Object.defineProperty(window, 'navigator', {
                    value: modifiedNavigator,
                    configurable: false,
                    enumerable: true,
                    writable: false,
                });
            }
            Object.defineProperties(modifiedNavigator, {
                webdriver: {
                    configurable: true,
                    get: function () { // eslint-disable-line object-shorthand
                        return false;
                    },
                },
            });
            // Date.prototype.getTimezoneOffset = function () { return -4 * 60; };
        } catch (e) {
            console.error(e);
        }
    });
};

/**
 * Cache contents of previously injected files to limit file system access.
 */
const injectedFilesCache = new LruCache({ maxLength: MAX_INJECT_FILE_CACHE_SIZE });

/**
 * Injects a JavaScript file into a Puppeteer page.
 * Unlike Puppeteer's `addScriptTag` function, this function works on pages
 * with arbitrary Cross-Origin Resource Sharing (CORS) policies.
 *
 * File contents are cached for up to 10 files to limit file system access.
 *
 * @param {Page} page
<<<<<<< HEAD
 *   Puppeteer [`Page`](https://pptr.dev/#?product=Puppeteer&show=api-class-page) object.
 * @param {String} filePath File path
=======
 *   Puppeteer [](https://pptr.dev/#?product=Puppeteer&show=api-class-page) object.
 * @param {string} filePath File path
>>>>>>> 9a38f8cd
 * @param {Object} [options]
 * @param {boolean} [options.surviveNavigations]
 *   Enables the injected script to survive page navigations and reloads without need to be re-injected manually.
 *   This does not mean, however, that internal state will be preserved. Just that it will be automatically
 *   re-injected on each navigation before any other scripts get the chance to execute.
 * @return {Promise<*>}
 * @memberOf puppeteer
 */
const injectFile = async (page, filePath, options = {}) => {
    checkParamOrThrow(page, 'page', 'Object');
    checkParamOrThrow(filePath, 'filePath', 'String');
    checkParamOrThrow(options, 'options', 'Object');

    let contents = injectedFilesCache.get(filePath);
    if (!contents) {
        contents = await readFilePromised(filePath, 'utf8');
        injectedFilesCache.add(filePath, contents);
    }
    const evalP = page.evaluate(contents);
    return options.surviveNavigations
        ? Promise.all([page.evaluateOnNewDocument(contents), evalP])
        : evalP;
};

/**
 * Injects the [jQuery](https://jquery.com/) library into a Puppeteer page.
 * jQuery is often useful for various web scraping and crawling tasks.
 * For example, it can help extract text from HTML elements using CSS selectors.
 *
 * Beware that the injected jQuery object will be set to the `window.$` variable and thus it might cause conflicts with
 * other libraries included by the page that use the same variable name (e.g. another version of jQuery).
 * This can affect functionality of page's scripts.
 *
 * The injected jQuery will survive page navigations and reloads.
 *
 * **Example usage:**
 * ```javascript
 * await Apify.utils.puppeteer.injectJQuery(page);
 * const title = await page.evaluate(() => {
 *   return $('head title').text();
 * });
 * ```
 *
 * Note that `injectJQuery()` does not affect the Puppeteer's
 * [`page.$()`](https://pptr.dev/#?product=Puppeteer&show=api-pageselector)
 * function in any way.
 *
 * @param {Page} page
<<<<<<< HEAD
 *   Puppeteer [`Page`](https://pptr.dev/#?product=Puppeteer&show=api-class-page) object.
 * @return {Promise}
=======
 *   Puppeteer [](https://pptr.dev/#?product=Puppeteer&show=api-class-page) object.
 * @return {Promise<*>}
>>>>>>> 9a38f8cd
 * @memberOf puppeteer
 */
const injectJQuery = (page) => {
    checkParamOrThrow(page, 'page', 'Object');
    return injectFile(page, jqueryPath, { surviveNavigations: true });
};

/**
 * Injects the [Underscore](https://underscorejs.org/) library into a Puppeteer page.
 *
 * Beware that the injected Underscore object will be set to the `window._` variable and thus it might cause conflicts with
 * libraries included by the page that use the same variable name.
 * This can affect functionality of page's scripts.
 *
 * The injected Underscore will survive page navigations and reloads.
 *
 * **Example usage:**
 * ```javascript
 * await Apify.utils.puppeteer.injectUnderscore(page);
 * const escapedHtml = await page.evaluate(() => {
 *   return _.escape('<h1>Hello</h1>');
 * });
 * ```
 *
 * @param {Page} page Puppeteer [Page](https://github.com/GoogleChrome/puppeteer/blob/master/docs/api.md#class-page) object.
 * @return {Promise<*>}
 * @memberOf puppeteer
 */
const injectUnderscore = (page) => {
    checkParamOrThrow(page, 'page', 'Object');
    return injectFile(page, underscorePath, { surviveNavigations: true });
};

/**
 * DEPRECATED!
 * TODO: Remove after v1.0.0 gets released.
 * @ignore
 */
const enqueueRequestsFromClickableElements = async (page, selector, purls, requestQueue, requestOpts = {}) => {
    log.warning('Function enqueueRequestsFromClickableElements is deprecated!!! Use `enqueueLinks` instead!');

    checkParamOrThrow(page, 'page', 'Object');
    checkParamOrThrow(purls, 'purls', 'Array');
    checkParamPrototypeOrThrow(requestQueue, 'requestQueue', [RequestQueue, RequestQueueLocal], 'Apify.RequestQueue');
    checkParamOrThrow(requestOpts, 'requestOpts', 'Object');

    /* istanbul ignore next */
    const getHrefs = linkEls => linkEls.map(link => link.href).filter(href => !!href);
    const matchesPseudoUrl = url => _.some(purls, purl => purl.matches(url));
    const urls = await page.$$eval(selector, getHrefs);
    const requests = urls.filter(matchesPseudoUrl).map(url => new Request(Object.assign({ url }, requestOpts)));

    const queueOperationInfos = [];
    for (const request of requests) {
        queueOperationInfos.push(await requestQueue.addRequest(request));
    }
    return queueOperationInfos;
};


/**
 * Forces the Puppeteer browser tab to block loading URLs that match a provided pattern.
 * This is useful to speed up crawling of websites, since it reduces the amount
 * of data that needs to be downloaded from the web, but it may break some websites
 * or unexpectedly prevent loading of resources.
 *
 * By default, the function will block all URLs including the following patterns:
 *
 * ```json
 * [".css", ".jpg", ".jpeg", ".png", ".svg", ".gif", ".woff", ".pdf", ".zip"]
 * ```
 *
 * If you want to extend this list further, use the `extraUrlPatterns` option,
 * which will keep blocking the default patterns, as well as add your custom ones.
 * If you would like to block only specific patterns, use the `urlPatterns` option,
 * which will override the defaults and block only URLs with your custom patterns.
 *
 * This function does not use Puppeteer's request interception and therefore does not interfere
 * with browser cache. It's also faster than blocking requests using interception,
 * because the blocking happens directly in the browser without the round-trip to Node.js,
 * but it does not provide the extra benefits of request interception.
 *
 * The function will never block main document loads and their respective redirects.
 *
 * **Example usage**
 * ```javascript
 * const Apify = require('apify');
 *
 * const browser = await Apify.launchPuppeteer();
 * const page = await browser.newPage();
 *
 * // Block all requests to URLs that include `adsbygoogle.js` and also all defaults.
 * await Apify.utils.puppeteer.blockRequests(page, {
 *     extraUrlPatterns: ['adsbygoogle.js'],
 * });
 *
 * await page.goto('https://cnn.com');
 * ```
 *
 * @param {Page} page
 *   Puppeteer [`Page`](https://pptr.dev/#?product=Puppeteer&show=api-class-page) object.
 * @param {Object} [options]
 * @param {string[]} [options.urlPatterns]
 *   The patterns of URLs to block from being loaded by the browser.
 *   Only `*` can be used as a wildcard. It is also automatically added to the beginning
 *   and end of the pattern. This limitation is enforced by the DevTools protocol.
 *   `.png` is the same as `*.png*`.
 * @param {string[]} [options.extraUrlPatterns]
 *   If you just want to append to the default blocked patterns, use this property.
 * @return {Promise<void>}
 * @memberOf puppeteer
 */
const blockRequests = async (page, options = {}) => {
    checkParamOrThrow(page, 'page', 'Object');
    checkParamOrThrow(options, 'options', 'Object');

    const {
        urlPatterns = DEFAULT_BLOCK_REQUEST_URL_PATTERNS,
        extraUrlPatterns = [],
    } = options;

    checkParamOrThrow(urlPatterns, 'options.urlPatterns', '[String]');
    checkParamOrThrow(extraUrlPatterns, 'options.extraUrlPatterns', '[String]');

    const patternsToBlock = [...urlPatterns, ...extraUrlPatterns];

    await page._client.send('Network.setBlockedURLs', { urls: patternsToBlock }); // eslint-disable-line no-underscore-dangle
};

/**
 * `blockResources()` has a high impact on performance in recent versions of Puppeteer.
 * 'Until this resolves, please use `Apify.utils.puppeteer.blockRequests()`.
 * @deprecated
 */
const blockResources = async (page, resourceTypes = ['stylesheet', 'font', 'image', 'media']) => {
    log.deprecated('Apify.utils.puppeteer.blockResources() has a high impact on performance in recent versions of Puppeteer. '
        + 'Until this resolves, please use Apify.utils.puppeteer.blockRequests()');
    await addInterceptRequestHandler(page, async (request) => {
        const type = request.resourceType();
        if (resourceTypes.includes(type)) await request.abort();
        else await request.continue();
    });
};

/**
 * *NOTE:* In recent versions of Puppeteer using this function entirely disables browser cache which resolves in sub-optimal
 * performance. Until this resolves, we suggest just relying on the in-browser cache unless absolutely necessary.
 *
 * Enables caching of intercepted responses into a provided object. Automatically enables request interception in Puppeteer.
 * *IMPORTANT*: Caching responses stores them to memory, so too loose rules could cause memory leaks for longer running crawlers.
 *   This issue should be resolved or atleast mitigated in future iterations of this feature.
 * @param {Page} page
 *   Puppeteer [`Page`](https://pptr.dev/#?product=Puppeteer&show=api-class-page) object.
 * @param {Object} cache
 *   Object in which responses are stored
 * @param {Array<(string|RegExp)>} responseUrlRules
 *   List of rules that are used to check if the response should be cached.
 *   String rules are compared as page.url().includes(rule) while RegExp rules are evaluated as rule.test(page.url()).
 * @return {Promise<void>}
 * @memberOf puppeteer
 * @deprecated
 */
const cacheResponses = async (page, cache, responseUrlRules) => {
    checkParamOrThrow(page, 'page', 'Object');
    checkParamOrThrow(cache, 'cache', 'Object');
    checkParamOrThrow(responseUrlRules, 'responseUrlRules', 'Array');

    log.deprecated('Apify.utils.puppeteer.cacheResponses() has a high impact on performance '
        + 'in recent versions of Puppeteer so it\'s use is discouraged until this issue resolves.');

    // Check that rules are either String or RegExp
    responseUrlRules.forEach((rule, index) => checkParamOrThrow(rule, `responseUrlRules[${index}]`, 'String | RegExp'));

    await addInterceptRequestHandler(page, async (request) => {
        const url = request.url();

        if (cache[url]) {
            await request.respond(cache[url]);
            return;
        }

        await request.continue();
    });

    page.on('response', async (response) => {
        const url = response.url();

        // Response is already cached, do nothing
        if (cache[url]) return;

        const shouldCache = responseUrlRules.some((rule) => {
            if (typeof rule === 'string') return url.includes(rule);
            if (rule instanceof RegExp) return rule.test(url);
        });

        try {
            if (shouldCache) {
                const buffer = await response.buffer();
                cache[url] = {
                    status: response.status(),
                    headers: response.headers(),
                    body: buffer,
                };
            }
        } catch (e) {
            // ignore errors, usualy means that buffer is empty or broken connection
        }
    });
};

/**
 * Compiles a Puppeteer script into an async function that may be executed at any time
 * by providing it with the following object:
 * ```
 * {
 *    page: Page,
 *    request: Request,
 * }
 * ```
 * Where `page` is a Puppeteer [`Page`](https://pptr.dev/#?product=Puppeteer&show=api-class-page)
 * and `request` is a {@link Request}.
 *
 * The function is compiled by using the `scriptString` parameter as the function's body,
 * so any limitations to function bodies apply. Return value of the compiled function
 * is the return value of the function body = the `scriptString` parameter.
 *
 * As a security measure, no globals such as `process` or `require` are accessible
 * from within the function body. Note that the function does not provide a safe
 * sandbox and even though globals are not easily accessible, malicious code may
 * still execute in the main process via prototype manipulation. Therefore you
 * should only use this function to execute sanitized or safe code.
 *
 * Custom context may also be provided using the `context` parameter. To improve security,
 * make sure to only pass the really necessary objects to the context. Preferably making
 * secured copies beforehand.
 *
 * @param {string} scriptString
 * @param {Object} context
 * @return {Function} `async ({ page, request }) => { scriptString }`
 * @memberOf puppeteer
 */
const compileScript = (scriptString, context = Object.create(null)) => {
    const funcString = `async ({ page, request }) => {${scriptString}}`;

    let func;
    try {
        func = vm.runInNewContext(funcString, context); // "Secure" the context by removing prototypes, unless custom context is provided.
    } catch (err) {
        log.exception(err, 'Cannot compile script!');
        throw err;
    }

    if (!_.isFunction(func)) throw new Error('Compilation result is not a function!'); // This should not happen...

    return func;
};

/**
 * Extended version of Puppeteer's `page.goto()` allowing to perform requests with HTTP method other than GET,
 * with custom headers and POST payload. URL, method, headers and payload are taken from
 * request parameter that must be an instance of Apify.Request class.
 *
 * *NOTE:* In recent versions of Puppeteer using requests other than GET, overriding headers and adding payloads disables
 * browser cache which degrades performance.
 *
 * @param {Page} page
 *   Puppeteer [`Page`](https://pptr.dev/#?product=Puppeteer&show=api-class-page) object.
 * @param {Request} request
 * @param {DirectNavigationOptions} gotoOptions Custom options for `page.goto()`.
 * @return {Promise<(Response | null)>}
 *
 * @memberOf puppeteer
 * @name gotoExtended
 */
export const gotoExtended = async (page, request, gotoOptions = {}) => {
    checkParamOrThrow(page, 'page', 'Object');
    checkParamPrototypeOrThrow(request, 'request', Request, 'Apify.Request');
    checkParamOrThrow(gotoOptions, 'gotoOptions', 'Object');

    const { method, headers, payload } = request;

    if (method !== 'GET' || payload || !_.isEmpty(headers)) {
        log.deprecated('Using other request methods than GET, rewriting headers and adding payloads has a high impact on performance '
            + 'in recent versions of Puppeteer. Use only when necessary.');
        let wasCalled = false;
        const interceptRequestHandler = async (interceptedRequest) => {
            // We want to ensure that this won't get executed again in a case that there is a subsequent request
            // for example for some asset file link from main HTML.
            if (wasCalled) return interceptedRequest.continue();

            wasCalled = true;
            const overrides = {};

            if (method !== 'GET') overrides.method = method;
            if (payload) overrides.postData = payload;
            if (!_.isEmpty(headers)) overrides.headers = headers;

            await interceptedRequest.continue(overrides);
            await removeInterceptRequestHandler(page, interceptRequestHandler); // We wan't this to be called only for the initial request.
        };

        await addInterceptRequestHandler(page, interceptRequestHandler);
    }

    return page.goto(request.url, gotoOptions);
};

/**
 * Scrolls to the bottom of a page, or until it times out.
 * Loads dynamic content when it hits the bottom of a page, and then continues scrolling.
<<<<<<< HEAD
 * @param {Object} page
 *   Puppeteer [`Page`](https://pptr.dev/#?product=Puppeteer&show=api-class-page) object.
=======
 * @param {Page} page
 *   Puppeteer [](https://pptr.dev/#?product=Puppeteer&show=api-class-page) object.
>>>>>>> 9a38f8cd
 * @param {Object} [options]
 * @param {number} [options.timeoutSecs=0]
 *   How many seconds to scroll for. If 0, will scroll until bottom of page.
 * @param {number} [options.waitForSecs=4]
 *   How many seconds to wait for no new content to load before exit.
 * @returns {Promise<void>}
 * @memberOf puppeteer
 * @name infiniteScroll
 */
export const infiniteScroll = async (page, options = {}) => {
    const { timeoutSecs = 0, waitForSecs = 4 } = options;

    checkParamOrThrow(page, 'page', 'Object');
    checkParamOrThrow(timeoutSecs, 'timeoutSecs', 'Number');
    checkParamOrThrow(waitForSecs, 'waitForSecs', 'Number');

    let finished;
    const startTime = Date.now();
    const CHECK_INTERVAL_MILLIS = 1000;
    const SCROLL_HEIGHT_IF_ZERO = 10000;
    const maybeResourceTypesInfiniteScroll = ['xhr', 'fetch', 'websocket', 'other'];
    const resourcesStats = {
        newRequested: 0,
        oldRequested: 0,
        matchNumber: 0,
    };

    page.on('request', (msg) => {
        if (maybeResourceTypesInfiniteScroll.includes(msg.resourceType())) {
            resourcesStats.newRequested++;
        }
    });

    const checkFinished = setInterval(() => {
        if (resourcesStats.oldRequested === resourcesStats.newRequested) {
            resourcesStats.matchNumber++;
            if (resourcesStats.matchNumber >= waitForSecs) {
                clearInterval(checkFinished);
                finished = true;
                return;
            }
        } else {
            resourcesStats.matchNumber = 0;
            resourcesStats.oldRequested = resourcesStats.newRequested;
        }
        // check if timeout has been reached
        if (timeoutSecs !== 0 && (Date.now() - startTime) / 1000 > timeoutSecs) {
            clearInterval(checkFinished);
            finished = true;
        }
    }, CHECK_INTERVAL_MILLIS);

    const doScroll = async () => {
        /* istanbul ignore next */
        await page.evaluate(async (scrollHeightIfZero) => {
            const delta = document.body.scrollHeight === 0 ? scrollHeightIfZero : document.body.scrollHeight;
            window.scrollBy(0, delta);
        }, SCROLL_HEIGHT_IF_ZERO);
    };

    while (!finished) {
        await doScroll();
    }
};

/**
 * Saves a full screenshot and HTML of the current page into a Key-Value store.
<<<<<<< HEAD
 * @param {Object} page
 *   Puppeteer [`Page`](https://pptr.dev/#?product=Puppeteer&show=api-class-page) object.
=======
 * @param {Page} page
 *   Puppeteer [](https://pptr.dev/#?product=Puppeteer&show=api-class-page) object.
>>>>>>> 9a38f8cd
 * @param {Object} [options]
 * @param {string} [options.key=SNAPSHOT]
 *   Key under which the screenshot and HTML will be saved. `.jpg` will be appended for screenshot and `.html` for HTML.
 * @param {number} [options.screenshotQuality=50]
 *   The quality of the image, between 0-100. Higher quality images have bigger size and require more storage.
 * @param {boolean} [options.saveScreenshot=true]
 *   If true, it will save a full screenshot of the current page as a record with `key` appended by `.jpg`.
 * @param {boolean} [options.saveHtml=true]
 *   If true, it will save a full HTML of the current page as a record with `key` appended by `.html`.
 * @param {string} [options.keyValueStoreName=null]
 *   Name or id of the Key-Value store where snapshot is saved. By default it is saved to default Key-Value store.
 * @returns {Promise<void>}
 * @memberOf puppeteer
 * @name saveSnapshot
 */
const saveSnapshot = async (page, options = {}) => {
    const DEFAULT_KEY = 'SNAPSHOT';
    let key;
    try {
        checkParamOrThrow(page, 'page', 'Object');
        checkParamOrThrow(options, 'options', 'Object');

        const { saveScreenshot = true, saveHtml = true, keyValueStoreName = null, screenshotQuality = 50 } = options;
        key = options.key || DEFAULT_KEY;

        checkParamOrThrow(saveScreenshot, 'saveScreenshot', 'Boolean');
        checkParamOrThrow(saveHtml, 'saveHtml', 'Boolean');
        checkParamOrThrow(key, 'key', 'String');
        checkParamOrThrow(keyValueStoreName, 'keyValueStoreName', 'Maybe String');
        checkParamOrThrow(screenshotQuality, 'screenshotQuality', 'Number');

        const store = await openKeyValueStore(keyValueStoreName);

        if (saveScreenshot) {
            const screenshotBuffer = await page.screenshot({ fullPage: true, screenshotQuality, type: 'jpeg' });
            await store.setValue(`${key}.jpg`, screenshotBuffer, { contentType: 'image/jpeg' });
        }
        if (saveHtml) {
            const html = await page.content();
            await store.setValue(`${key}.html`, html, { contentType: 'text/html' });
        }
    } catch (e) {
        // I like this more than having to investigate stack trace
        log.error(`saveSnapshot with key ${key || ''} failed with error:`);
        throw e;
    }
};

let logEnqueueLinksDeprecationWarning = true;

/**
 * A namespace that contains various utilities for
 * [Puppeteer](https://github.com/GoogleChrome/puppeteer) - the headless Chrome Node API.
 *
 * **Example usage:**
 *
 * ```javascript
 * const Apify = require('apify');
 * const { puppeteer } = Apify.utils;
 *
 * // Open https://www.example.com in Puppeteer
 * const browser = await Apify.launchPuppeteer();
 * const page = await browser.newPage();
 * await page.goto('https://www.example.com');
 *
 * // Inject jQuery into a page
 * await puppeteer.injectJQuery(page);
 * ```
 * @namespace puppeteer
 */
export const puppeteerUtils = {
    hideWebDriver,
    injectFile,
    injectJQuery,
    injectUnderscore,
    enqueueRequestsFromClickableElements,
    enqueueLinks: async (...args) => {
        if (logEnqueueLinksDeprecationWarning) {
            log.warning('Using enqueueLinks() from the Apify.utils.puppeteer namespace is deprecated. '
                + 'Please use the Apify.utils.enqueueLinks().');
            logEnqueueLinksDeprecationWarning = false;
            return enqueueLinks(...args);
        }
    },
    enqueueLinksByClickingElements,
    blockRequests,
    blockResources,
    cacheResponses,
    compileScript,
    gotoExtended,
    addInterceptRequestHandler,
    removeInterceptRequestHandler,
    infiniteScroll,
    saveSnapshot,
};<|MERGE_RESOLUTION|>--- conflicted
+++ resolved
@@ -27,13 +27,8 @@
  * The function should be called on a newly-created page object before navigating to the target crawled page.
  *
  * @param {Page} page
-<<<<<<< HEAD
- *   Puppeteer [`Page`](https://pptr.dev/#?product=Puppeteer&show=api-class-page) object.
- * @return {Promise}
-=======
- *   Puppeteer [](https://pptr.dev/#?product=Puppeteer&show=api-class-page) object.
+ *   Puppeteer [`Page`](https://pptr.dev/#?product=Puppeteer&show=api-class-page) object.
  * @return {Promise<void>}
->>>>>>> 9a38f8cd
  * @memberOf puppeteer
  * @ignore
  */
@@ -83,13 +78,8 @@
  * File contents are cached for up to 10 files to limit file system access.
  *
  * @param {Page} page
-<<<<<<< HEAD
- *   Puppeteer [`Page`](https://pptr.dev/#?product=Puppeteer&show=api-class-page) object.
- * @param {String} filePath File path
-=======
- *   Puppeteer [](https://pptr.dev/#?product=Puppeteer&show=api-class-page) object.
+ *   Puppeteer [`Page`](https://pptr.dev/#?product=Puppeteer&show=api-class-page) object.
  * @param {string} filePath File path
->>>>>>> 9a38f8cd
  * @param {Object} [options]
  * @param {boolean} [options.surviveNavigations]
  *   Enables the injected script to survive page navigations and reloads without need to be re-injected manually.
@@ -138,13 +128,8 @@
  * function in any way.
  *
  * @param {Page} page
-<<<<<<< HEAD
- *   Puppeteer [`Page`](https://pptr.dev/#?product=Puppeteer&show=api-class-page) object.
- * @return {Promise}
-=======
- *   Puppeteer [](https://pptr.dev/#?product=Puppeteer&show=api-class-page) object.
+ *   Puppeteer [`Page`](https://pptr.dev/#?product=Puppeteer&show=api-class-page) object.
  * @return {Promise<*>}
->>>>>>> 9a38f8cd
  * @memberOf puppeteer
  */
 const injectJQuery = (page) => {
@@ -455,13 +440,8 @@
 /**
  * Scrolls to the bottom of a page, or until it times out.
  * Loads dynamic content when it hits the bottom of a page, and then continues scrolling.
-<<<<<<< HEAD
- * @param {Object} page
- *   Puppeteer [`Page`](https://pptr.dev/#?product=Puppeteer&show=api-class-page) object.
-=======
- * @param {Page} page
- *   Puppeteer [](https://pptr.dev/#?product=Puppeteer&show=api-class-page) object.
->>>>>>> 9a38f8cd
+ * @param {Page} page
+ *   Puppeteer [`Page`](https://pptr.dev/#?product=Puppeteer&show=api-class-page) object.
  * @param {Object} [options]
  * @param {number} [options.timeoutSecs=0]
  *   How many seconds to scroll for. If 0, will scroll until bottom of page.
@@ -529,13 +509,8 @@
 
 /**
  * Saves a full screenshot and HTML of the current page into a Key-Value store.
-<<<<<<< HEAD
- * @param {Object} page
- *   Puppeteer [`Page`](https://pptr.dev/#?product=Puppeteer&show=api-class-page) object.
-=======
- * @param {Page} page
- *   Puppeteer [](https://pptr.dev/#?product=Puppeteer&show=api-class-page) object.
->>>>>>> 9a38f8cd
+ * @param {Page} page
+ *   Puppeteer [`Page`](https://pptr.dev/#?product=Puppeteer&show=api-class-page) object.
  * @param {Object} [options]
  * @param {string} [options.key=SNAPSHOT]
  *   Key under which the screenshot and HTML will be saved. `.jpg` will be appended for screenshot and `.html` for HTML.

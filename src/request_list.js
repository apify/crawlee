--- conflicted
+++ resolved
@@ -30,11 +30,7 @@
  *
  * `RequestList` has an internal state where it stores information about which requests were already handled,
  * which are in progress and which were reclaimed. The state may be automatically persisted to the default
-<<<<<<< HEAD
- * key-value store by setting the `stateKeyPrefix` option so that if the Node.js process is restarted,
-=======
  * key-value store by setting the `persistStateKey` option so that if the Node.js process is restarted,
->>>>>>> de76c56d
  * the crawling can continue where it left off. For more details, see {@link KeyValueStore}.
  *
  * The internal state is closely tied to the provided sources (URLs) to validate it's position in the list
@@ -58,12 +54,8 @@
  *         // Note that all URLs must start with http:// or https://
  *         { requestsFromUrl: 'http://www.example.com/my-url-list.txt', userData: { isFromUrl: true } },
  *     ],
-<<<<<<< HEAD
- *     stateKeyPrefix: 'my-state'
-=======
  *     persistStateKey: 'my-state',
  *     persistSourcesKey: 'my-sources'
->>>>>>> de76c56d
  * });
  *
  * // This call loads and parses the URLs from the remote file.
@@ -98,11 +90,7 @@
  *     { method: 'POST', requestsFromUrl: 'http://example.com/urls.txt' },
  * ]
  * ```
-<<<<<<< HEAD
- * @param {String} [options.stateKeyPrefix]
-=======
  * @param {String} [options.persistStateKey]
->>>>>>> de76c56d
  *   Identifies the keys in the default key-value store under which the `RequestList` persists its
  *   initial sources and current state. State represents a position of the last scraped request in the list.
  *   If this is set then `RequestList`persists all of its sources and the state in regular intervals
@@ -142,26 +130,12 @@
     constructor(options = {}) {
         checkParamOrThrow(options, 'options', 'Object');
 
-<<<<<<< HEAD
-        const { sources, persistStateKey, stateKeyPrefix, state, keepDuplicateUrls = false } = options;
-
-        // TODO Deprecation. Remove with 1.0.0.
-        if (persistStateKey) log.warning('RequestList: options.persistStateKey is deprecated. Use options.stateKeyPrefix instead.');
-        if (persistStateKey && stateKeyPrefix) log.warning('RequestList: Using options.stateKeyPrefix instead of options.persistStateKey.');
-
-        checkParamOrThrow(sources, 'options.sources', 'Array');
-        checkParamOrThrow(state, 'options.state', 'Maybe Object');
-        checkParamOrThrow(stateKeyPrefix, 'options.persistStateKey', 'Maybe String');
-        checkParamOrThrow(stateKeyPrefix, 'options.stateKeyPrefix', 'Maybe String');
-        if (stateKeyPrefix && !stateKeyPrefix.length) throw new Error('Parameter options.stateKeyPrefix must not be an empty string.');
-=======
         const { sources, persistStateKey, persistSourcesKey, state, keepDuplicateUrls = false } = options;
 
         checkParamOrThrow(sources, 'options.sources', 'Array');
         checkParamOrThrow(state, 'options.state', 'Maybe Object');
         checkParamOrThrow(persistStateKey, 'options.persistStateKey', 'Maybe String');
         checkParamOrThrow(persistSourcesKey, 'options.persistSourcesKey', 'Maybe String');
->>>>>>> de76c56d
         checkParamOrThrow(keepDuplicateUrls, 'options.keepDuplicateUrls', 'Maybe Boolean');
 
         // Array of all requests from all sources, in the order as they appeared in sources.
@@ -183,25 +157,10 @@
         // Note that reclaimedRequests is always a subset of inProgressRequests!
         this.reclaimed = {};
 
-<<<<<<< HEAD
-        // TODO Deprecated.
-        this.persistStateKey = persistStateKey;
-
-        // If the stateKeyPrefix is set then we persist url list and state into default key-value store under keys with this prefix.
-        this.initialState = state;
-        this.shouldPersist = !!stateKeyPrefix;
-        this.stateKey = null;
-        this.sourcesKey = null;
-        if (this.shouldPersist) {
-            this.stateKey = `${stateKeyPrefix}-${STATE_PERSISTENCE_KEY}`;
-            this.sourcesKey = `${stateKeyPrefix}-${SOURCES_PERSISTENCE_KEY}`;
-        }
-=======
         this.persistStateKey = persistStateKey;
         this.persistSourcesKey = persistSourcesKey;
 
         this.initialState = state;
->>>>>>> de76c56d
 
         // If this option is set then all requests will get a pre-generated unique ID and duplicate URLs will be kept in the list.
         this.keepDuplicateUrls = keepDuplicateUrls;
@@ -227,24 +186,7 @@
         }
         this.isLoading = true;
 
-<<<<<<< HEAD
-        let state;
-        let sources;
-        if (this.initialState) {
-            log.debug('RequestList: Loading previous state from options.state argument.');
-            state = this.initialState;
-        } else if (this.shouldPersist) {
-            log.debug('RequestList: Loading previous state and sources from key value store.');
-            [state, sources] = await Promise.all([
-                getValue(this.stateKey),
-                getValue(this.sourcesKey),
-            ]);
-        } else if (this.persistStateKey) {
-            state = await getValue(this.persistStateKey);
-        }
-=======
         const [state, sources] = await this._loadStateAndSources();
->>>>>>> de76c56d
 
         // If there are no sources, it just means that we've not persisted any (yet).
         if (sources) this.areSourcesPersisted = true;
@@ -258,14 +200,8 @@
 
         this._restoreState(state);
         this.isInitialized = true;
-<<<<<<< HEAD
-        // TODO refactor after persistStateKey removal.
-        if (this.shouldPersist && !this.areSourcesPersisted) await this._persistSources();
-        if (this.shouldPersist || this.persistStateKey) {
-=======
         if (this.persistSourcesKey && !this.areSourcesPersisted) await this._persistSources();
         if (this.persistStateKey) {
->>>>>>> de76c56d
             events.on(ACTOR_EVENT_NAMES_EX.PERSIST_STATE, this.persistState.bind(this));
         }
     }
@@ -280,23 +216,12 @@
      * @return {Promise}
      */
     async persistState() {
-<<<<<<< HEAD
-        // TODO refactor after persistStateKey removal.
-        if (!this.shouldPersist && !this.persistStateKey) {
-            throw new Error('RequestList: Cannot persist state. options.stateKeyPrefix is not set.');
-        }
-        const key = this.stateKey || this.persistStateKey;
-        if (this.isStatePersisted) return;
-        try {
-            await setValue(key, this.getState());
-=======
         if (!this.persistStateKey) {
             throw new Error('RequestList: Cannot persist state. options.persistStateKey is not set.');
         }
         if (this.isStatePersisted) return;
         try {
             await setValue(this.persistStateKey, this.getState());
->>>>>>> de76c56d
             this.isStatePersisted = true;
         } catch (err) {
             log.exception(err, 'RequestList attempted to persist state, but failed.');
@@ -305,22 +230,14 @@
 
     /**
      * Unlike persistState(), this is used only internally, since the sources
-<<<<<<< HEAD
-     * are automatically persisted at RequestList initialization (if the prefix is set),
-=======
      * are automatically persisted at RequestList initialization (if the persistSourcesKey is set),
->>>>>>> de76c56d
      * but there's no reason to persist it again afterwards, because RequestList is immutable.
      *
      * @return {Promise}
      * @ignore
      */
     async _persistSources() {
-<<<<<<< HEAD
-        await setValue(this.sourcesKey, this.sources);
-=======
         await setValue(this.persistSourcesKey, this.sources);
->>>>>>> de76c56d
         this.areSourcesPersisted = true;
     }
 
@@ -381,8 +298,6 @@
 
         // All in-progress requests need to be recrawled
         this.reclaimed = _.clone(this.inProgress);
-<<<<<<< HEAD
-=======
     }
 
     /**
@@ -406,7 +321,6 @@
             return Promise.all([state, getValue(this.persistSourcesKey)]);
         }
         return [await state, null];
->>>>>>> de76c56d
     }
 
     /**
@@ -662,11 +576,6 @@
  *
  * For more details and code examples, see the {@link RequestList} class.
  *
-<<<<<<< HEAD
- * @param {string|null} listName
- *   Name of the request list to be opened. It will be used as a prefix for key value store
- *   values that persist request list data, such as `REQUEST_LIST_STATE` or `REQUEST_LIST_SOURCES`.
-=======
  * **Example Usage:**
  *
  * ```javascript
@@ -688,7 +597,6 @@
  *   The name will be used as a prefix in key value store, producing keys such as `NAME-REQUEST_LIST_STATE`
  *   and `NAME-REQUEST_LIST_SOURCES`.
  *
->>>>>>> de76c56d
  *   If `null`, the list will not be persisted and will only be stored in memory. Process restart
  *   will then cause the list to be crawled again from the beginning. We suggest always using a name.
  * @param {Object[]|string[]} sources
@@ -698,11 +606,7 @@
  *   options for details.
  * @param {Object} [options]
  *   The (`new RequestList`)(RequestList#new_RequestList_new) options. Note that the listName parameter supersedes
-<<<<<<< HEAD
- *   the `stateKeyPrefix` option and the sources parameter supersedes the `sources` option.
-=======
  *   the `persistStateKey` and `persistSourcesKey` options and the sources parameter supersedes the `sources` option.
->>>>>>> de76c56d
  * @returns {Promise<RequestList>}
  * @memberof module:Apify
  * @name openRequestList
@@ -718,12 +622,8 @@
 
     const rl = new RequestList({
         ...options,
-<<<<<<< HEAD
-        stateKeyPrefix: listName,
-=======
         persistStateKey: listName ? `${listName}-${STATE_PERSISTENCE_KEY}` : null,
         persistSourcesKey: listName ? `${listName}-${SOURCES_PERSISTENCE_KEY}` : null,
->>>>>>> de76c56d
         sources,
     });
     await rl.initialize();

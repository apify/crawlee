--- conflicted
+++ resolved
@@ -1,11 +1,7 @@
 import { EventEmitter } from 'events';
 import log from './utils_log';
-<<<<<<< HEAD
 import {login} from './login/login';
-import { main, getEnv, call, callTask, getApifyProxyUrl, metamorph, addWebhook } from './actor';
-=======
 import { main, getEnv, call, callTask, metamorph, addWebhook } from './actor';
->>>>>>> 8333d21d
 import AutoscaledPool from './autoscaling/autoscaled_pool';
 import BasicCrawler from './crawlers/basic_crawler';
 import CheerioCrawler from './crawlers/cheerio_crawler';

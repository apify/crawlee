/* eslint-disable class-methods-use-this */
import _ from 'underscore';
import cheerio from 'cheerio';
import htmlparser from 'htmlparser2';
import * as iconv from 'iconv-lite';
import util from 'util';
import log from 'apify-shared/log';
import { checkParamOrThrow } from 'apify-client/build/utils';
import contentTypeParser from 'content-type';
import { readStreamToString, concatStreamToBuffer } from 'apify-shared/streams_utilities';
import BasicCrawler from './basic_crawler';
import { addTimeoutToPromise, parseContentTypeFromResponse, getCookiesFromResponse, getCookieHeader } from '../utils';
import { getApifyProxyUrl } from '../actor';
import { BASIC_CRAWLER_TIMEOUT_MULTIPLIER, STATUS_CODES_BLOCKED } from '../constants';
import { requestAsBrowser } from '../utils_request';
import { TimeoutError } from '../errors';

/**
 * Default mime types, which CheerioScraper supports.
 */
const DEFAULT_MIME_TYPES = ['text/html', 'application/xhtml+xml'];

const DEFAULT_OPTIONS = {
    requestTimeoutSecs: 30,
    handlePageTimeoutSecs: 60,
    handleFailedRequestFunction: ({ request }) => {
        const details = _.pick(request, 'id', 'url', 'method', 'uniqueKey');

        log.error('CheerioCrawler: Request failed and reached maximum retries', details);
    },
    ignoreSslErrors: false,
    useApifyProxy: false,
    autoscaledPoolOptions: {
        snapshotterOptions: {
            eventLoopSnapshotIntervalSecs: 2,
            maxBlockedMillis: 100,
        },
        systemStatusOptions: {
            maxEventLoopOverloadedRatio: 0.7,
        },
    },
    additionalMimeTypes: [],
    useSessionPool: false,
    sessionPoolOptions: {},
    persistCookiesPerSession: false,
};

/**
 * Provides a framework for the parallel crawling of web pages using plain HTTP requests and
 * <a href="https://www.npmjs.com/package/cheerio" target="_blank">cheerio</a> HTML parser.
 * The URLs to crawl are fed either from a static list of URLs
 * or from a dynamic queue of URLs enabling recursive crawling of websites.
 *
 * Since `CheerioCrawler` uses raw HTTP requests to download web pages,
 * it is very fast and efficient on data bandwidth. However, if the target website requires JavaScript
 * to display the content, you might need to use {@link PuppeteerCrawler} instead,
 * because it loads the pages using full-featured headless Chrome browser.
 *
 * `CheerioCrawler` downloads each URL using a plain HTTP request,
 * parses the HTML content using <a href="https://www.npmjs.com/package/cheerio" target="_blank">Cheerio</a>
 * and then invokes the user-provided [`handlePageFunction()`](#new_CheerioCrawler_new) to extract page data
 * using a <a href="https://jquery.com/" target="_blank">jQuery</a>-like interface to the parsed HTML DOM.
 *
 * The source URLs are represented using {@link Request} objects that are fed from
 * {@link RequestList} or {@link RequestQueue} instances provided by the [`requestList`](#new_CheerioCrawler_new)
 * or [`requestQueue`](#new_CheerioCrawler_new) constructor options, respectively.
 *
 * If both [`requestList`](#new_CheerioCrawler_new) and [`requestQueue`](#new_CheerioCrawler_new) are used,
 * the instance first processes URLs from the {@link RequestList} and automatically enqueues all of them
 * to {@link RequestQueue} before it starts their processing. This ensures that a single URL is not crawled multiple times.
 *
 * The crawler finishes when there are no more {@link Request} objects to crawl.
 *
 * By default, `CheerioCrawler` downloads HTML using the
 * <a href="https://www.npmjs.com/package/request" target="_blank">request</a> NPM package.
 * You can use the `requestOptions` parameter to pass additional options to `request`.
 *
 * New requests are only dispatched when there is enough free CPU and memory available,
 * using the functionality provided by the {@link AutoscaledPool} class.
 * All {@link AutoscaledPool} configuration options can be passed to the `autoscaledPoolOptions`
 * parameter of the `CheerioCrawler` constructor. For user convenience, the `minConcurrency` and `maxConcurrency`
 * {@link AutoscaledPool} options are available directly in the `CheerioCrawler` constructor.
 *
 * **Example usage:**
 *
 * ```javascript
 * // Prepare a list of URLs to crawl
 * const requestList = new Apify.RequestList({
 *   sources: [
 *       { url: 'http://www.example.com/page-1' },
 *       { url: 'http://www.example.com/page-2' },
 *   ],
 * });
 * await requestList.initialize();
 *
 * // Crawl the URLs
 * const crawler = new Apify.CheerioCrawler({
 *     requestList,
 *     handlePageFunction: async ({ request, response, body, contentType, $ }) => {
 *         const data = [];
 *
 *         // Do some data extraction from the page with Cheerio.
 *         $('.some-collection').each((index, el) => {
 *             data.push({ title: $(el).find('.some-title').text() });
 *         });
 *
 *         // Save the data to dataset.
 *         await Apify.pushData({
 *             url: request.url,
 *             html: body,
 *             data,
 *         })
 *     },
 * });
 *
 * await crawler.run();
 * ```
 *
 * @param {Object} options All `CheerioCrawler` parameters are passed
 *   via an options object with the following keys:
 * @param {Function} options.handlePageFunction
 *   User-provided function that performs the logic of the crawler. It is called for each page
 *   loaded and parsed by the crawler.
 *
 *   The function receives the following object as an argument:
 * ```
 * {
 *   $: Cheerio, // the Cheerio object with parsed HTML
 *   body: String|Buffer // the request body of the web page
 *   json: Object, // the parsed object from JSON string if the response contains the content type application/json
 *   request: Request,
 *   contentType: Object, // Parsed `Content-Type` header
 *   response: Object // An instance of Node's http.IncomingMessage object,
 *   autoscaledPool: AutoscaledPool
 * }
 * ```
 *   Type of `body` depends on web page `Content-Type` header.
 *   - String for `text/html`, `application/xhtml+xml`, `application/xml` mime types
 *   - Buffer for others mime types
 *
 *   Parsed `Content-Type` header using
 *   <a href="https://www.npmjs.com/package/content-type" target="_blank">content-type package</a>
 *   is stored in `contentType`.
 *
 *   Cheerio is available only for HTML and XML content types.
 *
 *   With the {@link Request} object representing the URL to crawl.
 *
 *   If the function returns a promise, it is awaited by the crawler.
 *
 *   If the function throws an exception, the crawler will try to re-crawl the
 *   request later, up to `option.maxRequestRetries` times.
 *   If all the retries fail, the crawler calls the function
 *   provided to the `options.handleFailedRequestFunction` parameter.
 *   To make this work, you should **always**
 *   let your function throw exceptions rather than catch them.
 *   The exceptions are logged to the request using the
 *   [`request.pushErrorMessage`](request#Request+pushErrorMessage) function.
 * @param {RequestList} options.requestList
 *   Static list of URLs to be processed.
 *   Either `requestList` or `requestQueue` option must be provided (or both).
 * @param {RequestQueue} options.requestQueue
 *   Dynamic queue of URLs to be processed. This is useful for recursive crawling of websites.
 *   Either `requestList` or `requestQueue` option must be provided (or both).
 * @param {Object} [options.requestOptions]
 *   Represents the options passed to
 *   <a href="https://www.npmjs.com/package/request" target="_blank">request</a> to make the HTTP call.
 *   Provided `requestOptions` are added to internal defaults that cannot be overridden to ensure
 *   the operation of `CheerioCrawler` and all its options. Headers will not be merged,
 *   use {@link RequestList} and/or {@link RequestQueue} to initialize your {@link Request} with the
 *   correct headers or use `options.prepareRequestFunction` to modify your {@link Request} dynamically.
 *   If you need more granular control over your requests, use {@link BasicCrawler}.
 *
 *   The mandatory internal defaults that **CANNOT BE OVERRIDDEN** by `requestOptions`:
 *   ```
 *   {
 *       url,       // Provided by RequestList and/or RequestQueue
 *       method,    // Provided by RequestList and/or RequestQueue
 *       headers,   // Provided by RequestList and/or RequestQueue
 *       payload,   // Provided by RequestList and/or RequestQueue
 *       strictSSL, // Use options.ignoreSslErrors
 *       proxy,     // Use options.useApifyProxy or options.proxyUrls
 *   }
 *   ```
 * @param {Function} [options.prepareRequestFunction]
 *   A function that executes before the HTTP request is made to the target resource.
 *   This function is suitable for setting dynamic properties such as cookies to the {@link Request}.
 *
 *   The function receives the following object as an argument:
 * ```
 * {
 *   request: Request
 * }
 * ```
 *   where the {@link Request} instance corresponds to the initialized request.
 *
 *   The function should modify the properties of the passed {@link Request} instance
 *   in place because there are already earlier references to it. Making a copy and returning it from
 *   this function is therefore not supported, because it would create inconsistencies where
 *   different parts of SDK would have access to a different {@link Request} instance.
 *
 * @param {Number} [options.handlePageTimeoutSecs=60]
 *   Timeout in which the function passed as `options.handlePageFunction` needs to finish, given in seconds.
 * @param {Number} [options.requestTimeoutSecs=30]
 *   Timeout in which the HTTP request to the resource needs to finish, given in seconds.
 * @param {Boolean} [options.ignoreSslErrors=false]
 *   If set to true, SSL certificate errors will be ignored.
 * @param {Boolean} [options.useApifyProxy=false]
 *   If set to `true`, `CheerioCrawler` will be configured to use
 *   <a href="https://my.apify.com/proxy" target="_blank">Apify Proxy</a> for all connections.
 *   For more information, see the <a href="https://apify.com/docs/proxy" target="_blank">documentation</a>
 * @param {String[]} [options.apifyProxyGroups]
 *   An array of proxy groups to be used
 *   by the <a href="https://apify.com/docs/proxy" target="_blank">Apify Proxy</a>.
 *   Only applied if the `useApifyProxy` option is `true`.
 * @param {String} [options.apifyProxySession]
 *   Apify Proxy session identifier to be used with requests made by `CheerioCrawler`.
 *   All HTTP requests going through the proxy with the same session identifier
 *   will use the same target proxy server (i.e. the same IP address).
 *   The identifier can only contain the following characters: `0-9`, `a-z`, `A-Z`, `"."`, `"_"` and `"~"`.
 *   Only applied if the `useApifyProxy` option is `true`.
 * @param {String[]} [options.proxyUrls]
 *   An array of custom proxy URLs to be used by the `CheerioCrawler` instance.
 *   The provided custom proxies' order will be randomized and the resulting list rotated.
 *   Custom proxies are not compatible with Apify Proxy and an attempt to use both
 *   configuration options will cause an error to be thrown on startup.
 * @param {Function} [options.handleFailedRequestFunction]
 *   A function to handle requests that failed more than `option.maxRequestRetries` times.
 *
 *   The function receives the following object as an argument:
 * ```
 * {
 *   request: Request,
 *   error: Error,
 * }
 * ```
 *   where the {@link Request} instance corresponds to the failed request, and the `Error` instance
 *   represents the last error thrown during processing of the request.
 *
 *   See <a href="https://github.com/apifytech/apify-js/blob/master/src/crawlers/cheerio_crawler.js#L13">source code</a>
 *   for the default implementation of this function.
 * @param {String[]} [options.additionalMimeTypes]
 *   An array of <a href="https://developer.mozilla.org/en-US/docs/Web/HTTP/Basics_of_HTTP/MIME_types/Complete_list_of_MIME_types"
 *   target="_blank">mime types</a> you want to process.
 *   By default `text/html`, `application/xhtml+xml` mime types are supported.
 * @param {Number} [options.maxRequestRetries=3]
 *   Indicates how many times the request is retried if either `requestFunction` or `handlePageFunction` fails.
 * @param {Number} [options.maxRequestsPerCrawl]
 *   Maximum number of pages that the crawler will open. The crawl will stop when this limit is reached.
 *   Always set this value in order to prevent infinite loops in misconfigured crawlers.
 *   Note that in cases of parallel crawling, the actual number of pages visited might be slightly higher than this value.
 * @param {Object} [options.autoscaledPoolOptions]
 *   Custom options passed to the underlying {@link AutoscaledPool} constructor.
 *   Note that the `runTaskFunction`, `isTaskReadyFunction` and `isFinishedFunction` options
 *   are provided by `CheerioCrawler` and cannot be overridden. Reasonable {@link Snapshotter}
 *   and {@link SystemStatus} defaults are provided to account for the fact that `cheerio`
 *   parses HTML synchronously and therefore blocks the event loop.
 * @param {Object} [options.minConcurrency=1]
 *   Sets the minimum concurrency (parallelism) for the crawl. Shortcut to the corresponding {@link AutoscaledPool} option.
 *
 *   *WARNING:* If you set this value too high with respect to the available system memory and CPU, your crawler will run extremely slow or crash.
 *   If you're not sure, just keep the default value and the concurrency will scale up automatically.
 * @param {Object} [options.maxConcurrency=1000]
 *   Sets the maximum concurrency (parallelism) for the crawl. Shortcut to the corresponding {@link AutoscaledPool} option.
 */
class CheerioCrawler {
    constructor(options = {}) {
        const {
            requestOptions,
            handlePageFunction,
            requestTimeoutSecs,
            handlePageTimeoutSecs,
            ignoreSslErrors,
            useApifyProxy,
            apifyProxyGroups,
            apifyProxySession,
            proxyUrls,
            additionalMimeTypes,

            // Autoscaled pool shorthands
            minConcurrency,
            maxConcurrency,

            // Basic crawler options
            requestList,
            requestQueue,
            maxRequestRetries,
            maxRequestsPerCrawl,
            handleFailedRequestFunction,
            autoscaledPoolOptions,
            prepareRequestFunction,
            useSessionPool,
            sessionPoolOptions,
            persistCookiesPerSession, // @TODO: Better naming
        } = _.defaults({}, options, DEFAULT_OPTIONS);

        checkParamOrThrow(handlePageFunction, 'options.handlePageFunction', 'Function');
        checkParamOrThrow(requestOptions, 'options.requestOptions', 'Maybe Object');
        checkParamOrThrow(requestTimeoutSecs, 'options.requestTimeoutSecs', 'Number');
        checkParamOrThrow(handlePageTimeoutSecs, 'options.handlePageTimeoutSecs', 'Number');
        checkParamOrThrow(ignoreSslErrors, 'options.ignoreSslErrors', 'Maybe Boolean');
        checkParamOrThrow(useApifyProxy, 'options.useApifyProxy', 'Maybe Boolean');
        checkParamOrThrow(apifyProxyGroups, 'options.apifyProxyGroups', 'Maybe [String]');
        checkParamOrThrow(apifyProxySession, 'options.apifyProxySession', 'Maybe String');
        checkParamOrThrow(proxyUrls, 'options.proxyUrls', 'Maybe [String]');
        checkParamOrThrow(prepareRequestFunction, 'options.prepareRequestFunction', 'Maybe Function');
        checkParamOrThrow(additionalMimeTypes, 'options.additionalMimeTypes', '[String]');
        checkParamOrThrow(useSessionPool, 'options.useSessionPool', 'Boolean');
        checkParamOrThrow(sessionPoolOptions, 'options.sessionPoolOptions', 'Object');
        checkParamOrThrow(persistCookiesPerSession, 'options.persistCookiesPerSession', 'Boolean');
        // Enforce valid proxy configuration
        if (proxyUrls && !proxyUrls.length) throw new Error('Parameter "options.proxyUrls" of type Array must not be empty');
        if (useApifyProxy && proxyUrls) throw new Error('Cannot combine "options.useApifyProxy" with "options.proxyUrls"!');
        if (persistCookiesPerSession && !useSessionPool) {
            throw new Error('Cannot use "options.persistCookiesPerSession" without "options.useSessionPool"');
        }

        this.supportedMimeTypes = new Set(DEFAULT_MIME_TYPES);
        if (additionalMimeTypes.length) this._extendSupportedMimeTypes(additionalMimeTypes);

        this.requestOptions = requestOptions;
        this.handlePageFunction = handlePageFunction;
        this.handlePageTimeoutMillis = handlePageTimeoutSecs * 1000;
        this.requestTimeoutMillis = requestTimeoutSecs * 1000;
        this.ignoreSslErrors = ignoreSslErrors;
        this.useApifyProxy = useApifyProxy;
        this.apifyProxyGroups = apifyProxyGroups;
        this.apifyProxySession = apifyProxySession;
        this.proxyUrls = _.shuffle(proxyUrls);
        this.lastUsedProxyUrlIndex = 0;
        this.prepareRequestFunction = prepareRequestFunction;
        this.persistCookiesPerSession = persistCookiesPerSession;

        this.basicCrawler = new BasicCrawler({
            // Basic crawler options.
            requestList,
            requestQueue,
            maxRequestRetries,
            maxRequestsPerCrawl,
            handleRequestFunction: (...args) => this._handleRequestFunction(...args),
            handleRequestTimeoutSecs: handlePageTimeoutSecs * BASIC_CRAWLER_TIMEOUT_MULTIPLIER,
            handleFailedRequestFunction,

            // Autoscaled pool options.
            minConcurrency,
            maxConcurrency,
            autoscaledPoolOptions,

            // Session pool options
            sessionPoolOptions,
            useSessionPool,
        });

        this.isRunningPromise = null;
    }

    /**
     * Runs the crawler. Returns promise that gets resolved once all the requests got processed.
     *
     * @return {Promise}
     */
    async run() {
        if (this.isRunningPromise) return this.isRunningPromise;

        this.isRunningPromise = this.basicCrawler.run();
        await this.isRunningPromise;
    }

    /**
     * Wrapper around handlePageFunction that opens and closes pages etc.
     *
     * @ignore
     */
<<<<<<< HEAD
    async _handleRequestFunction({ request, autoscaledPool, session }) {
        if (this.prepareRequestFunction) await this.prepareRequestFunction({ request, session });
        const { dom, isXmlOrHtml, body, contentType, responseStream: response } = await addTimeoutToPromise(
            this._requestFunction({ request, session }),
=======
    async _handleRequestFunction({ request, autoscaledPool }) {
        if (this.prepareRequestFunction) await this.prepareRequestFunction({ request });
        const { dom, isXml, body, contentType, response } = await addTimeoutToPromise(
            this._requestFunction({ request }),
>>>>>>> 2f579643
            this.requestTimeoutMillis,
            `CheerioCrawler: request timed out after ${this.requestTimeoutMillis / 1000} seconds.`,
        );

        if (this.persistCookiesPerSession) {
            session = this._updateSessionCookies(session, response);
        }

        request.loadedUrl = response.url;

        const $ = dom ? cheerio.load(dom, { xmlMode: isXml }) : null;
        const context = {
            $,
            // Using a getter here not to break the original API
            // and lazy load the HTML only when needed.
            get html() {
                log.deprecated('CheerioCrawler: The "html" parameter of handlePageFunction is deprecated, use "body" instead.');
                return dom && !isXml && $.html({ decodeEntities: false });
            },
            get json() {
                if (contentType.type !== 'application/json') return null;
                const jsonString = body.toString(contentType.encoding);
                return JSON.parse(jsonString);
            },
            get body() {
                if (dom) {
                    return isXml ? $.xml() : $.html({ decodeEntities: false });
                }
                return body;
            },
            contentType,
            request,
            response,
            autoscaledPool,
            session,
        };
        return addTimeoutToPromise(
            this.handlePageFunction(context),
            this.handlePageTimeoutMillis,
            `CheerioCrawler: handlePageFunction timed out after ${this.handlePageTimeoutMillis / 1000} seconds.`,
        );
    }

    /**
     * Function to make the HTTP request. It performs optimizations
     * on the request such as only downloading the request body if the
     * received content type matches text/html, application/xml, application/xhtml+xml.
     * @ignore
     */
    async _requestFunction({ request, session }) {
        // Using the streaming API of Request to be able to
        // handle the response based on headers receieved.

        if (this.persistCookiesPerSession) {
            const { headers = {} } = request;
            headers.Cookie = getCookieHeader(session.cookies);
        }

        const opts = this._getRequestOptions(request);
        let responseStream;

        try {
            responseStream = await requestAsBrowser(opts);
        } catch (e) {
            if (e instanceof TimeoutError) {
                throw new Error(`CheerioCrawler: request timed out after ${this.handlePageTimeoutMillis / 1000} seconds.`);
            } else {
                throw e;
            }
        }

        const { statusCode } = responseStream;
        const { type, charset } = parseContentTypeFromResponse(responseStream);
        const { response, encoding } = this._encodeResponse(request, responseStream, charset);
        const contentType = { type, encoding };

        if (statusCode >= 500) {
            const body = await readStreamToString(response, encoding);

            // Errors are often sent as JSON, so attempt to parse them,
            // despite Accept header being set to text/html.
            if (type === 'application/json') {
                const errorResponse = JSON.parse(body);
                let { message } = errorResponse;
                if (!message) message = util.inspect(errorResponse, { depth: 1, maxArrayLength: 10 });
                throw new Error(`${statusCode} - ${message}`);
            }

            // It's not a JSON so it's probably some text. Get the first 100 chars of it.
            throw new Error(`CheerioCrawler: ${statusCode} - Internal Server Error: ${body.substr(0, 100)}`);
        } else if (STATUS_CODES_BLOCKED.includes(statusCode)) {
            this._handleBlockedRequest(session, statusCode);
        } else if (type === 'text/html' || type === 'application/xhtml+xml' || type === 'application/xml') {
            const dom = await this._parseHtmlToDom(response);
            return ({ dom, isXml: type.includes('xml'), response, contentType });
        } else {
            const body = await concatStreamToBuffer(response);
            return { body, response, contentType };
        }
    }

    /**
     * Combines the provided `requestOptions` with mandatory (non-overridable) values.
     * @param {Request} request
     * @ignore
     */
    _getRequestOptions(request) {
        const mandatoryRequestOptions = {
            url: request.url,
            method: request.method,
            headers: Object.assign({}, request.headers),
            ignoreSslErrors: this.ignoreSslErrors,
            proxyUrl: this._getProxyUrl(),
            stream: true,
            useCaseSensitiveHeaders: true,
            abortFunction: (res) => {
                const { statusCode } = res;
                const { type } = parseContentTypeFromResponse(res);

                if (statusCode === 406) {
                    request.noRetry = true;
                    throw new Error(`CheerioCrawler: Resource ${request.url} is not available in HTML format. Skipping resource.`);
                }

                if (!this.supportedMimeTypes.has(type) && statusCode < 500) {
                    request.noRetry = true;
                    throw new Error(`CheerioCrawler: Resource ${request.url} served Content-Type ${type}, `
                        + `but only ${Array.from(this.supportedMimeTypes).join(', ')} are allowed. Skipping resource.`);
                }

                return false;
            },
            timeoutSecs: this.requestTimeoutMillis / 1000,
        };

        if (/PATCH|POST|PUT/.test(request.method)) mandatoryRequestOptions.payload = request.payload;

        return Object.assign({}, this.requestOptions, mandatoryRequestOptions);
    }

    /**
     * Enables the use of a proxy by returning a proxy URL
     * based on configured options or null if no proxy is used.
     * @ignore
     */
    _getProxyUrl() {
        if (this.useApifyProxy) {
            return getApifyProxyUrl({
                groups: this.apifyProxyGroups,
                session: this.apifyProxySession,
                groupsParamName: 'options.apifyProxyGroups',
                sessionParamName: 'options.apifyProxySession',
            });
        }
        if (this.proxyUrls) {
            return this.proxyUrls[this.lastUsedProxyUrlIndex++ % this.proxyUrls.length];
        }
        return null;
    }

    _encodeResponse(request, response, encoding) {
        if (!encoding || Buffer.isEncoding(encoding)) return { response, encoding };

        if (iconv.encodingExists(encoding)) {
            const finalEncoding = 'utf8';
            const encodeStream = iconv.encodeStream(finalEncoding);
            const decodeStream = iconv.decodeStream(encoding).on('error', err => encodeStream.emit('error', err));
            response.on('error', err => decodeStream.emit('error', err));
            const encodedResponse = response.pipe(decodeStream).pipe(encodeStream);
            encodedResponse.statusCode = response.statusCode;
            encodedResponse.headers = response.headers;
            encodedResponse.url = response.url;
            return {
                response: encodedResponse,
                encoding: finalEncoding,
            };
        }

        throw new Error(`CheerioCrawler: Resource ${request.url} served with unsupported charset/encoding: ${encoding}`);
    }

    async _parseHtmlToDom(response) {
        return new Promise((resolve, reject) => {
            const domHandler = new htmlparser.DomHandler((err, dom) => {
                if (err) reject(err);
                else resolve(dom);
            });
            const parser = new htmlparser.Parser(domHandler, { decodeEntities: true });
            response.on('error', reject).pipe(parser);
        });
    }

    /**
     * Checks and extends supported mime types
     * @param additionalMimeTypes
     * @ignore
     */
    _extendSupportedMimeTypes(additionalMimeTypes) {
        additionalMimeTypes.forEach((mimeType) => {
            try {
                const parsedType = contentTypeParser.parse(mimeType);
                this.supportedMimeTypes.add(parsedType.type);
            } catch (err) {
                throw new Error(`CheerioCrawler: Can not parse mime type ${mimeType} from "options.additionalMimeTypes".`);
            }
        });
    }

    /**
     * @param session {Session} - `Session` instance to be updated.
     * @param response
     * @return {Session}
     * @private
     */
    _updateSessionCookies(session, response) {
        // update cookies for session
        const newCookies = getCookiesFromResponse(response);
        const { cookies: oldCookies } = session;

        for (const cookie of newCookies) {
            const cookieIndex = oldCookies.find(c => c.name === cookie.name);
            if (cookieIndex) {
                oldCookies[cookieIndex] = cookie;
            } else {
                oldCookies.push(cookie);
            }
        }
        session.cookies = oldCookies;

        return session;
    }

    /**
     * Handles blocked request
     * @param session {Session}
     * @param statusCode {Number}
     * @private
     */
    _handleBlockedRequest(session, statusCode) {
        if (session) session.retire();
        throw new Error(`CheerioCrawler: Request blocked - received ${statusCode} status code`);
    }
}


export default CheerioCrawler;<|MERGE_RESOLUTION|>--- conflicted
+++ resolved
@@ -371,17 +371,10 @@
      *
      * @ignore
      */
-<<<<<<< HEAD
     async _handleRequestFunction({ request, autoscaledPool, session }) {
-        if (this.prepareRequestFunction) await this.prepareRequestFunction({ request, session });
-        const { dom, isXmlOrHtml, body, contentType, responseStream: response } = await addTimeoutToPromise(
-            this._requestFunction({ request, session }),
-=======
-    async _handleRequestFunction({ request, autoscaledPool }) {
         if (this.prepareRequestFunction) await this.prepareRequestFunction({ request });
         const { dom, isXml, body, contentType, response } = await addTimeoutToPromise(
-            this._requestFunction({ request }),
->>>>>>> 2f579643
+            this._requestFunction({ request, session }),
             this.requestTimeoutMillis,
             `CheerioCrawler: request timed out after ${this.requestTimeoutMillis / 1000} seconds.`,
         );

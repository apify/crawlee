--- conflicted
+++ resolved
@@ -60,7 +60,7 @@
 
             const evaluationDebugMessage = generateEvaluationDebugMessage();
 
-<<<<<<< HEAD
+
             addStealthDebugToPage(page, evaluationDebugMessage);
             await applyStealthTricks(page, evaluationDebugMessage, opts);
 
@@ -70,8 +70,6 @@
         contextPrototype.newPage[alreadyWrapped] = true;
     }
 
-=======
->>>>>>> f297aa92
     return Promise.resolve(modifiedBrowser);
 }
 

--- conflicted
+++ resolved
@@ -113,15 +113,9 @@
  * ```
  *
  * @param {Page} page
-<<<<<<< HEAD
  *   Puppeteer [`Page`](https://pptr.dev/#?product=Puppeteer&show=api-class-page) object.
- * @param {Function} handler Request interception handler.
- * @return {Promise}
-=======
- *   Puppeteer [](https://pptr.dev/#?product=Puppeteer&show=api-class-page) object.
  * @param {InterceptHandler} handler Request interception handler.
  * @return {Promise<void>}
->>>>>>> 9a38f8cd
  * @memberOf puppeteer
  * @name addInterceptRequestHandler
  */
@@ -154,15 +148,9 @@
  * Removes request interception handler for given page.
  *
  * @param {Page} page
-<<<<<<< HEAD
  *   Puppeteer [`Page`](https://pptr.dev/#?product=Puppeteer&show=api-class-page) object.
- * @param {Function} handler Request interception handler.
- * @return {Promise}
-=======
- *   Puppeteer [](https://pptr.dev/#?product=Puppeteer&show=api-class-page) object.
  * @param {InterceptHandler} handler Request interception handler.
  * @return {Promise<void>}
->>>>>>> 9a38f8cd
  * @memberOf puppeteer
  * @name removeInterceptRequestHandler
  */

import Promise from 'bluebird';
import contentTypeParser from 'content-type';
import os from 'os';
import fs from 'fs';
import fsExtra from 'fs-extra';
import ApifyClient from 'apify-client';
import { ENV_VARS } from './constants';

const ensureDirPromised = Promise.promisify(fsExtra.ensureDir);

/**
 * Creates an instance of ApifyClient using options as defined in the environment variables.
 * This function is exported to enable unit testing.
 *
 * @returns {*}
 * @ignore
 */
export const newClient = () => {
    const opts = {
        userId: process.env[ENV_VARS.USER_ID] || null,
        token: process.env[ENV_VARS.TOKEN] || null,
    };

    // Only set baseUrl if overridden by env var, so that 'https://api.apify.com' is used by default.
    // This simplifies local development, which should run against production unless user wants otherwise.
    const apiBaseUrl = process.env[ENV_VARS.API_BASE_URL];
    if (apiBaseUrl) opts.baseUrl = apiBaseUrl;

    return new ApifyClient(opts);
};

/**
 * A default instance of the `ApifyClient` class provided
 * by the <a href="https://www.apify.com/docs/sdk/apify-client-js/latest" target="_blank">apify-client</a> NPM package.
 * The instance is created when the `apify` package is first imported
 * and it is configured using the `APIFY_API_BASE_URL`, `APIFY_USER_ID` and `APIFY_TOKEN`
 * environment variables.
 *
 * After that, the instance is used for all underlying calls to the Apify API
 * in functions such as <a href="#module-Apify-getValue">Apify.getValue()</a>
 * or <a href="#module-Apify-call">Apify.call()</a>.
 * The settings of the client can be globally altered by calling the
 * <a href="https://www.apify.com/docs/js/apify-client-js/latest#ApifyClient-setOptions"><code>Apify.client.setOptions()</code></a> function.
 * Just be careful, it might have undesired effects on other functions provided by this package.
 *
 * @memberof module:Apify
 * @name client
 * @instance
 */
export const apifyClient = newClient();

/**
 * Returns a result of `Promise.resolve()`.
 *
 * @returns {*}
 *
 * @ignore
 */
export const newPromise = () => {
    return Promise.resolve();
};

/**
 * Adds charset=utf-8 to given content type if this parameter is missing.
 *
 * @param contentType
 * @returns {string}
 *
 * @ignore
 */
export const addCharsetToContentType = (contentType) => {
    if (!contentType) return contentType;

    const parsed = contentTypeParser.parse(contentType);

    if (parsed.parameters.charset) return contentType;

    parsed.parameters.charset = 'utf-8';

    return contentTypeParser.format(parsed);
};

let isDockerPromise;
const createIsDockerPromise = () => {
    const promise1 = Promise
        .promisify(fs.stat)('/.dockerenv')
        .then(() => true)
        .catch(() => false);

    const promise2 = Promise
        .promisify(fs.readFile)('/proc/self/cgroup', 'utf8')
        .then(content => content.indexOf('docker') !== -1)
        .catch(() => false);

    return Promise
        .all([promise1, promise2])
        .then(([result1, result2]) => result1 || result2);
};

/**
 * Returns promise that resolves to true if the code is running in a Docker container.
 *
 * @return {Promise}
 *
 * @memberof module:Apify
 * @name isDocker
 * @instance
 * @function
 */
export const isDocker = (forceReset) => {
    // Parameter forceReset is just internal for unit tests.
    if (!isDockerPromise || forceReset) isDockerPromise = createIsDockerPromise();

    return isDockerPromise;
};

/**
 * Returns memory statistics of the container, which is an object with the following properties:
 *
 * ```javascript
 * {
 *   // Total memory available to the act
 *   totalBytes: Number,
 *   &nbsp;
 *   // Amount of free memory
 *   freeBytes: Number,
 *   &nbsp;
 *   // Amount of memory used (= totalBytes - freeBytes)
 *   usedBytes: Number,
 * }
 * ```
 *
 * @returns {Promise} Returns a promise.
 *
 * @memberof module:Apify
 * @name getMemoryInfo
 * @instance
 * @function
 */
export const getMemoryInfo = () => {
    // module.exports must be here so that we can mock it.
    return module.exports.isDocker()
        .then((isDockerVar) => {
            if (!isDockerVar) {
                const freeBytes = os.freemem();
                const totalBytes = os.totalmem();

                return Promise.resolve({ totalBytes, freeBytes, usedBytes: totalBytes - freeBytes });
            }

            // This must be promisified here so that we can Mock it.
            const readPromised = Promise.promisify(fs.readFile);

            return Promise
                .all([
                    readPromised('/sys/fs/cgroup/memory/memory.limit_in_bytes'),
                    readPromised('/sys/fs/cgroup/memory/memory.usage_in_bytes'),
                ])
                .then(([totalBytesStr, usedBytesStr]) => {
                    const totalBytes = parseInt(totalBytesStr, 10);
                    const usedBytes = parseInt(usedBytesStr, 10);

                    return { totalBytes, freeBytes: totalBytes - usedBytes, usedBytes };
                });
        });
};

/**
 * Helper function that detrermines if given parameter is an instance of Promise.
 *
 * @ignore
 */
export const isPromise = (maybePromise) => {
    return maybePromise && typeof maybePromise.then === 'function' && typeof maybePromise.catch === 'function';
};

/**
 * Helper function for validation if parameter is an instance of given prototype.
 * TODO: Move this to shared package along with checkParamOrThrow
 *
 * @ignore
 */
export const checkParamPrototypeOrThrow = (paramVal, paramName, prototype, prototypeName, isOptional = false) => {
    if (isOptional && (paramVal === undefined || paramVal === null)) return;

    if (paramVal && !(paramVal instanceof prototype)) {
        throw new Error(`Parameter "${paramName}" must be an instance of ${prototypeName}`);
    }
};

/**
 * Returns true if node is in production environment and false otherwise.
 *
 * @ignore
 */
export const isProduction = () => process.env.NODE_ENV !== 'production';

/**
 * Helper function used for local implementations. Creates dir.
 *
 * @ignore
 */
export const ensureDirExists = path => ensureDirPromised(path);

/**
<<<<<<< HEAD
 * Helper function that returns the first key from plan object.
 *
 * @ignore
 */
export const getFirstKey = (dict) => {
    for (const key in dict) { // eslint-disable-line guard-for-in, no-restricted-syntax
        return key;
=======
 * Gets a typical path to Chrome executable, depending on the current operating system.
 * @returns {string}
 */
export const getTypicalChromeExecutablePath = () => {
    switch (os.platform()) {
    case 'darwin': return '/Applications/Google Chrome.app/Contents/MacOS/Google Chrome';
    case 'win32': return 'C:\\Program Files (x86)\\Google\\Chrome\\Application\\chrome.exe';
    default: return 'google-chrome';
>>>>>>> b95e2cd1
    }
};<|MERGE_RESOLUTION|>--- conflicted
+++ resolved
@@ -203,7 +203,6 @@
 export const ensureDirExists = path => ensureDirPromised(path);
 
 /**
-<<<<<<< HEAD
  * Helper function that returns the first key from plan object.
  *
  * @ignore
@@ -211,7 +210,10 @@
 export const getFirstKey = (dict) => {
     for (const key in dict) { // eslint-disable-line guard-for-in, no-restricted-syntax
         return key;
-=======
+    }
+};
+
+/**
  * Gets a typical path to Chrome executable, depending on the current operating system.
  * @returns {string}
  */
@@ -220,6 +222,5 @@
     case 'darwin': return '/Applications/Google Chrome.app/Contents/MacOS/Google Chrome';
     case 'win32': return 'C:\\Program Files (x86)\\Google\\Chrome\\Application\\chrome.exe';
     default: return 'google-chrome';
->>>>>>> b95e2cd1
     }
 };
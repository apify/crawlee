import psTree from '@apify/ps-tree';
import ApifyClient from 'apify-client';
import { checkParamOrThrow } from 'apify-client/build/utils';
import { version as apifyClientVersion } from 'apify-client/package.json';
import { ENV_VARS, LOCAL_ENV_VARS } from 'apify-shared/consts';
import log from 'apify-shared/log';
import { getRandomInt } from 'apify-shared/utilities';
import cheerio from 'cheerio';
import contentTypeParser from 'content-type';
import fs from 'fs';
import fsExtra from 'fs-extra';
import mime from 'mime-types';
import os from 'os';
import path from 'path';
import requestPromise from 'request-promise-native';
import semver from 'semver';
import _ from 'underscore';
import { URL } from 'url';
import util from 'util';
import { USER_AGENT_LIST } from './constants';
import { version as apifyVersion } from '../package.json';

// TYPE IMPORTS
/* eslint-disable no-unused-vars,import/named,import/no-duplicates,import/order */
import { IncomingMessage } from 'http';
import { Response as PuppeteerResponse } from 'puppeteer';
import { Cheerio } from './typedefs';
/* eslint-enable no-unused-vars,import/named,import/no-duplicates,import/order */

/**
 * Default regular expression to match URLs in a string that may be plain text, JSON, CSV or other. It supports common URL characters
 * and does not support URLs containing commas or spaces. The URLs also may contain Unicode letters (not symbols).
 * @memberOf utils
 */
const URL_NO_COMMAS_REGEX = RegExp('https?://(www\\.)?[\\p{L}0-9][-\\p{L}0-9@:%._\\+~#=]{0,254}[\\p{L}0-9]\\.[a-z]{2,63}(:\\d{1,5})?(/[-\\p{L}0-9@:%_\\+.~#?&//=\\(\\)]*)?', 'giu'); // eslint-disable-line
/**
 * Regular expression that, in addition to the default regular expression `URL_NO_COMMAS_REGEX`, supports matching commas in URL path and query.
 * Note, however, that this may prevent parsing URLs from comma delimited lists, or the URLs may become malformed.
 * @memberOf utils
 */
const URL_WITH_COMMAS_REGEX = RegExp('https?://(www\\.)?[\\p{L}0-9][-\\p{L}0-9@:%._\\+~#=]{0,254}[\\p{L}0-9]\\.[a-z]{2,63}(:\\d{1,5})?(/[-\\p{L}0-9@:%_\\+,.~#?&//=\\(\\)]*)?', 'giu'); // eslint-disable-line

const ensureDirPromised = util.promisify(fsExtra.ensureDir);
const psTreePromised = util.promisify(psTree);

/**
 * Creates an instance of ApifyClient using options as defined in the environment variables.
 * This function is exported to enable unit testing.
 *
 * @returns {*}
 * @ignore
 */
export const newClient = () => {
    const opts = {
        userId: process.env[ENV_VARS.USER_ID] || null,
        token: process.env[ENV_VARS.TOKEN] || null,
    };

    // Only set baseUrl if overridden by env var, so that 'https://api.apify.com' is used by default.
    // This simplifies local development, which should run against production unless user wants otherwise.
    const apiBaseUrl = process.env[ENV_VARS.API_BASE_URL];
    if (apiBaseUrl) opts.baseUrl = apiBaseUrl;

    return new ApifyClient(opts);
};

/**
 * Logs info about system, node version and apify package version.
 */
export const logSystemInfo = () => {
    log.info('System info', {
        apifyVersion,
        apifyClientVersion,
        osType: os.type(),
        nodeVersion: process.version,
    });
};

/**
 * Gets the default instance of the `ApifyClient` class provided
 * <a href="https://docs.apify.com/api/apify-client-js/latest"
 * target="_blank">apify-client</a> by the NPM package.
 * The instance is created automatically by the Apify SDK and it is configured using the
 * `APIFY_API_BASE_URL`, `APIFY_USER_ID` and `APIFY_TOKEN` environment variables.
 *
 * The instance is used for all underlying calls to the Apify API in functions such as
 * {@link Apify#getValue} or {@link Apify#call}.
 * The settings of the client can be globally altered by calling the
 * <a href="https://docs.apify.com/api/apify-client-js/latest#ApifyClient-setOptions"
 * target="_blank">`Apify.client.setOptions()`</a> function.
 * Beware that altering these settings might have unintended effects on the entire Apify SDK package.
 *
 * @type {*}
 *
 * @memberof module:Apify
 * @name client
 */
export const apifyClient = newClient();

/**
 * Returns a result of `Promise.resolve()`.
 *
 * @returns {Promise<void>}
 *
 * @ignore
 */
export const newPromise = () => {
    return Promise.resolve();
};

/**
 * Adds charset=utf-8 to given content type if this parameter is missing.
 *
 * @param {String} contentType
 * @returns {String}
 *
 * @ignore
 */
export const addCharsetToContentType = (contentType) => {
    if (!contentType) return contentType;

    const parsed = contentTypeParser.parse(contentType);

    if (parsed.parameters.charset) return contentType;

    parsed.parameters.charset = 'utf-8';

    return contentTypeParser.format(parsed);
};

let isDockerPromiseCache;
const createIsDockerPromise = () => {
    const promise1 = util
        .promisify(fs.stat)('/.dockerenv')
        .then(() => true)
        .catch(() => false);

    const promise2 = util
        .promisify(fs.readFile)('/proc/self/cgroup', 'utf8')
        .then(content => content.indexOf('docker') !== -1)
        .catch(() => false);

    return Promise
        .all([promise1, promise2])
        .then(([result1, result2]) => result1 || result2);
};

/**
 * Returns a `Promise` that resolves to true if the code is running in a Docker container.
 *
 * @param {boolean} forceReset
 * @return {Promise<boolean>}
 *
 * @memberof utils
 * @name isDocker
 * @function
 */
export const isDocker = (forceReset) => {
    // Parameter forceReset is just internal for unit tests.
    if (!isDockerPromiseCache || forceReset) isDockerPromiseCache = createIsDockerPromise();

    return isDockerPromiseCache;
};

/**
 * Sums an array of numbers.
 *
 * @param {Number[]} arr An array of numbers.
 * @return {Number} Sum of the numbers.
 *
 * @ignore
 */
export const sum = arr => arr.reduce((total, c) => total + c, 0);

/**
 * Computes an average of an array of numbers.
 *
 * @param {Number[]} arr An array of numbers.
 * @return {Number} Average value.
 *
 * @ignore
 */
export const avg = arr => sum(arr) / arr.length;

/**
 * Computes a weighted average of an array of numbers, complemented by an array of weights.
 *
 * @param {Number[]} arrValues
 * @param {Number[]} arrWeights
 * @return {Number}
 *
 * @ignore
 */
export const weightedAvg = (arrValues, arrWeights) => {
    const result = arrValues.map((value, i) => {
        const weight = arrWeights[i];
        const sum = value * weight; // eslint-disable-line no-shadow

        return [sum, weight];
    }).reduce((p, c) => [p[0] + c[0], p[1] + c[1]], [0, 0]);

    return result[0] / result[1];
};

/**
 * Describes memory usage of an Actor.
 *
 * @typedef {Object} MemoryInfo
 * @property {Number} totalBytes Total memory available in the system or container
 * @property {Number} freeBytes Amount of free memory in the system or container
 * @property {Number} usedBytes Amount of memory used (= totalBytes - freeBytes)
 * @property {Number} mainProcessBytes Amount of memory used the current Node.js process
 * @property {Number} childProcessesBytes Amount of memory used by child processes of the current Node.js process
 */

/**
 * Returns memory statistics of the process and the system, see {@link MemoryInfo}.
 *
 * If the process runs inside of Docker, the `getMemoryInfo` gets container memory limits,
 * otherwise it gets system memory limits.
 *
 * Beware that the function is quite inefficient because it spawns a new process.
 * Therefore you shouldn't call it too often, like more than once per second.
 *
 * @returns {Promise<MemoryInfo>}
 *
 * @memberof module:Apify
 * @name getMemoryInfo
 * @function
 */
export const getMemoryInfo = async () => {
    const [isDockerVar, processes] = await Promise.all([
        // module.exports must be here so that we can mock it.
        module.exports.isDocker(),
        // Query both root and child processes
        psTreePromised(process.pid, true),
    ]);

    let mainProcessBytes = -1;
    let childProcessesBytes = 0;
    processes.forEach((rec) => {
        // Skip the 'ps' or 'wmic' commands used by ps-tree to query the processes
        if (rec.COMMAND === 'ps' || rec.COMMAND === 'WMIC.exe') {
            return;
        }
        const bytes = parseInt(rec.RSS, 10);
        // Obtain main process' memory separately
        if (rec.PID === `${process.pid}`) {
            mainProcessBytes = bytes;
            return;
        }
        childProcessesBytes += bytes;
    });

    let totalBytes;
    let freeBytes;
    let usedBytes;

    if (!isDockerVar) {
        totalBytes = os.totalmem();
        freeBytes = os.freemem();
        usedBytes = totalBytes - freeBytes;
    } else {
        // When running inside Docker container, use container memory limits
        // This must be promisified here so that we can mock it.
        const readPromised = util.promisify(fs.readFile);

        const [totalBytesStr, usedBytesStr] = await Promise.all([
            readPromised('/sys/fs/cgroup/memory/memory.limit_in_bytes'),
            readPromised('/sys/fs/cgroup/memory/memory.usage_in_bytes'),
        ]);

        totalBytes = parseInt(totalBytesStr, 10);
        usedBytes = parseInt(usedBytesStr, 10);
        freeBytes = totalBytes - usedBytes;
    }

    return {
        totalBytes,
        freeBytes,
        usedBytes,
        mainProcessBytes,
        childProcessesBytes,
    };
};

/**
 * Helper function that determines if given parameter is an instance of Promise.
 *
 * @ignore
 */
export const isPromise = (maybePromise) => {
    return maybePromise && typeof maybePromise.then === 'function' && typeof maybePromise.catch === 'function';
};

/**
 * Returns true if node is in production environment and false otherwise.
 *
 * @ignore
 */
export const isProduction = () => process.env.NODE_ENV === 'production';

/**
 * Helper function used for local implementations. Creates dir.
 *
 * @ignore
 */
export const ensureDirExists = dirPath => ensureDirPromised(dirPath);

/**
 * Helper function that returns the first key from plan object.
 *
 * @ignore
 */
export const getFirstKey = (dict) => {
    for (const key in dict) { // eslint-disable-line guard-for-in, no-restricted-syntax
        return key;
    }
};

/**
 * Gets a typical path to Chrome executable, depending on the current operating system.
 *
 * @return {string}
 * @ignore
 */
export const getTypicalChromeExecutablePath = () => {
    switch (os.platform()) {
        case 'darwin': return '/Applications/Google Chrome.app/Contents/MacOS/Google Chrome';
        case 'win32': return 'C:\\Program Files (x86)\\Google\\Chrome\\Application\\chrome.exe';
        default: return 'google-chrome';
    }
};

/**
 * Wraps the provided Promise with another one that rejects with the given errorMessage
 * after the given timeoutMillis, unless the original promise resolves or rejects earlier.
 *
 * @template T
 * @param {Promise<T>} promise
 * @param {number} timeoutMillis
 * @param {string} errorMessage
 * @return {Promise<T>}
 * @ignore
 */
export const addTimeoutToPromise = (promise, timeoutMillis, errorMessage) => {
    return new Promise(async (resolve, reject) => {
        if (!isPromise(promise)) throw new Error('Parameter promise of type Promise must be provided.');
        checkParamOrThrow(timeoutMillis, 'timeoutMillis', 'Number');
        checkParamOrThrow(errorMessage, 'errorMessage', 'String');

        const timeout = setTimeout(() => reject(new Error(errorMessage)), timeoutMillis);
        try {
            const data = await promise;
            resolve(data);
        } catch (err) {
            reject(err);
        } finally {
            clearTimeout(timeout);
        }
    });
};

/**
 * Returns `true` when code is running on Apify platform and `false` otherwise (for example locally).
 *
 * @returns {Boolean}
 *
 * @memberof module:Apify
 * @name isAtHome
 * @function
 */
export const isAtHome = () => !!process.env[ENV_VARS.IS_AT_HOME];

/**
 * Returns a `Promise` that resolves after a specific period of time. This is useful to implement waiting
 * in your code, e.g. to prevent overloading of target website or to avoid bot detection.
 *
 * **Example usage:**
 *
 * ```
 * const Apify = require('apify');
 *
 * ...
 *
 * // Sleep 1.5 seconds
 * await Apify.utils.sleep(1500);
 * ```
 * @param {Number} millis Period of time to sleep, in milliseconds. If not a positive number, the returned promise resolves immediately.
 * @memberof utils
 * @name sleep
 * @function
 * @return {Promise<void>}
 */
export const sleep = (millis) => {
    return new Promise(res => setTimeout(res, millis));
};

/**
 * Returns a promise that resolves to an array of urls parsed from the resource available at the provided url.
 * Optionally, custom regular expression and encoding may be provided.
 *
 * @param {Object} options
 * @param {String} options.url URL to the file
 * @param {String} [options.encoding='utf8'] The encoding of the file.
 * @param {RegExp} [options.urlRegExp=URL_NO_COMMAS_REGEX]
 *   Custom regular expression to identify the URLs in the file to extract.
 *   The regular expression should be case-insensitive and have global flag set (i.e. `/something/gi`).
 * @returns {Promise<String[]>}
 * @memberOf utils
 */
const downloadListOfUrls = async ({ url, encoding = 'utf8', urlRegExp = URL_NO_COMMAS_REGEX }) => {
    checkParamOrThrow(url, 'url', 'String');
    checkParamOrThrow(encoding, 'string', 'String');
    checkParamOrThrow(urlRegExp, 'urlRegExp', 'RegExp');

    const string = await requestPromise.get({ url, encoding });
    return extractUrls({ string, urlRegExp });
};

/**
 * Collects all URLs in an arbitrary string to an array, optionally using a custom regular expression.
 * @param {Object} options
 * @param {String} options.string
 * @param {RegExp} [options.urlRegExp=Apify.utils.URL_NO_COMMAS_REGEX]
 * @returns {String[]}
 * @memberOf utils
 */
const extractUrls = ({ string, urlRegExp = URL_NO_COMMAS_REGEX }) => {
    checkParamOrThrow(string, 'string', 'String');
    checkParamOrThrow(urlRegExp, 'urlRegExp', 'RegExp');
    return string.match(urlRegExp) || [];
};

/**
 * Returns a randomly selected User-Agent header out of a list of the most common headers.
 * @returns {String}
 * @memberOf utils
 */
const getRandomUserAgent = () => {
    const index = getRandomInt(USER_AGENT_LIST.length);
    return USER_AGENT_LIST[index];
};

/**
 * Helper function to open local storage.
 *
 * @ignore
 */
export const openLocalStorage = async (idOrName, defaultIdEnvVar, LocalClass, cache) => {
    const localStorageDir = process.env[ENV_VARS.LOCAL_STORAGE_DIR] || LOCAL_ENV_VARS[ENV_VARS.LOCAL_STORAGE_DIR];

    if (!idOrName) idOrName = process.env[defaultIdEnvVar] || LOCAL_ENV_VARS[defaultIdEnvVar];

    let storagePromise = cache.get(idOrName);

    if (!storagePromise) {
        storagePromise = Promise.resolve(new LocalClass(idOrName, localStorageDir));
        cache.add(idOrName, storagePromise);
    }

    return storagePromise;
};

/**
 * Helper function to open remote storage.
 *
 * @ignore
 */
export const openRemoteStorage = async (idOrName, defaultIdEnvVar, RemoteClass, cache, getOrCreateFunction) => {
    let isDefault = false;

    if (!idOrName) {
        isDefault = true;
        idOrName = process.env[defaultIdEnvVar];
        if (!idOrName) throw new Error(`The '${defaultIdEnvVar}' environment variable is not defined.`);
    }

    let storagePromise = cache.get(idOrName);

    if (!storagePromise) {
        storagePromise = isDefault // If true then we know that this is an ID of existing store.
            ? Promise.resolve(new RemoteClass(idOrName))
            : getOrCreateFunction(idOrName).then(storage => (new RemoteClass(storage.id, storage.name)));
        cache.add(idOrName, storagePromise);
    }

    return storagePromise;
};

/**
 * Checks if at least one of APIFY_LOCAL_STORAGE_DIR and APIFY_TOKEN environment variables is set.
 * @ignore
 */
export const ensureTokenOrLocalStorageEnvExists = (storageName) => {
    if (!process.env[ENV_VARS.LOCAL_STORAGE_DIR] && !process.env[ENV_VARS.TOKEN]) {
        throw new Error(`Cannot use ${storageName} as neither ${ENV_VARS.LOCAL_STORAGE_DIR} nor ${ENV_VARS.TOKEN} environment variable is set. You need to set one these variables in order to enable data storage.`); // eslint-disable-line max-len
    }
};


// NOTE: We skipping 'noscript' since it's content is evaluated as text, instead of HTML elements. That damages the results.
const SKIP_TAGS_REGEX = /^(script|style|canvas|svg|noscript)$/i;
const BLOCK_TAGS_REGEX = /^(p|h1|h2|h3|h4|h5|h6|ol|ul|li|pre|address|blockquote|dl|div|fieldset|form|table|tr|select|option)$/i;

/**
 * The function converts a HTML document to a plain text.
 *
 * The plain text generated by the function is similar to a text captured
 * by pressing Ctrl+A and Ctrl+C on a page when loaded in a web browser.
 * The function doesn't aspire to preserve the formatting or to be perfectly correct with respect to HTML specifications.
 * However, it attempts to generate newlines and whitespaces in and around HTML elements
 * to avoid merging distinct parts of text and thus enable extraction of data from the text (e.g. phone numbers).
 *
 * **Example usage**
 * ```javascript
 * const text = htmlToText('<html><body>Some text</body></html>');
 * console.log(text);
 * ```
 *
 * Note that the function uses [cheerio](https://www.npmjs.com/package/cheerio) to parse the HTML.
 * Optionally, to avoid duplicate parsing of HTML and thus improve performance, you can pass
 * an existing Cheerio object to the function instead of the HTML text. The HTML should be parsed
 * with the `decodeEntities` option set to `true`. For example:
 *
 * ```javascript
 * const cheerio = require('cheerio');
 * const html = '<html><body>Some text</body></html>';
 * const text = htmlToText(cheerio.load(html, { decodeEntities: true }));
 * ```
 * @param {String|Cheerio} html HTML text or parsed HTML represented using a
 * [cheerio](https://www.npmjs.com/package/cheerio) function.
 * @return {String} Plain text
 * @memberOf utils
 * @function
 */
const htmlToText = (html) => {
    if (!html) return '';

<<<<<<< HEAD
    /**
     * @type {Cheerio}
     * @ignore
     */
=======
    // TODO: Add support for "html" being a Cheerio element, otherwise the only way
    //  to use it is e.g. htmlToText($('p').html())) which is inefficient
    //  Also, it seems this doesn't work well in CheerioScraper, e.g. htmlToText($)
    //  produces really text with a lot of HTML elements in it. Let's just deprecate this sort of usage,
    //  and make the parameter "htmlOrCheerioElement"

    /** @type {Cheerio} */
>>>>>>> 9fd2dc41
    const $ = typeof html === 'function' ? html : cheerio.load(html, { decodeEntities: true });
    let text = '';

    const process = (elems) => {
        const len = elems ? elems.length : 0;
        for (let i = 0; i < len; i++) {
            const elem = elems[i];
            if (elem.type === 'text') {
                // Compress spaces, unless we're inside <pre> element
                let compr;
                if (elem.parent && elem.parent.tagName === 'pre') compr = elem.data;
                else compr = elem.data.replace(/\s+/g, ' ');
                // If text is empty or ends with a whitespace, don't add the leading whitepsace
                if (compr.startsWith(' ') && /(^|\s)$/.test(text)) compr = compr.substr(1);
                text += compr;
            } else if (elem.type === 'comment' || SKIP_TAGS_REGEX.test(elem.tagName)) {
                // Skip comments and special elements
            } else if (elem.tagName === 'br') {
                text += '\n';
            } else if (elem.tagName === 'td') {
                process(elem.children);
                text += '\t';
            } else {
                // Block elements must be surrounded by newlines (unless beginning of text)
                const isBlockTag = BLOCK_TAGS_REGEX.test(elem.tagName);
                if (isBlockTag && !/(^|\n)$/.test(text)) text += '\n';
                process(elem.children);
                if (isBlockTag && !text.endsWith('\n')) text += '\n';
            }
        }
    };

    // If HTML document has body, only convert that, otherwise convert the entire HTML
    const $body = $('body');
    process($body.length > 0 ? $body : $.root());

    return text.trim();
};

/**
 * Creates a standardized debug info from request and response. This info is usually added to dataset under the hidden `#debug` field.
 *
 * @param {Request|RequestOptions} request [Apify.Request](https://sdk.apify.com/docs/api/request) object.
 * @param {IncomingMessage|PuppeteerResponse} [response]
 *   Puppeteer [](https://pptr.dev/#?product=Puppeteer&version=v1.11.0&show=api-class-response)
 *   or NodeJS [](https://nodejs.org/api/http.html#http_class_http_serverresponse).
 * @param {Object} [additionalFields] Object containing additional fields to be added.

 * @return {Object}
 */
const createRequestDebugInfo = (request, response = {}, additionalFields = {}) => {
    checkParamOrThrow(request, 'request', 'Object');
    checkParamOrThrow(response, 'response', 'Object');
    checkParamOrThrow(additionalFields, 'additionalFields', 'Object');

    return Object.assign(
        {
            requestId: request.id,
            url: request.url,
            loadedUrl: request.loadedUrl,
            method: request.method,
            retryCount: request.retryCount,
            errorMessages: request.errorMessages,
            // Puppeteer response has .status() funtion and NodeJS response ,statusCode property.
            statusCode: _.isFunction(response.status) ? response.status() : response.statusCode,
        },
        additionalFields,
    );
};

/**
 * Converts SNAKE_CASE to camelCase.
 *
 * @param {String} snakeCaseStr
 * @return {String}
 * @ignore
 */
export const snakeCaseToCamelCase = (snakeCaseStr) => {
    return snakeCaseStr
        .toLowerCase()
        .split('_')
        .map((part, index) => {
            return index > 0
                ? part.charAt(0).toUpperCase() + part.slice(1)
                : part;
        })
        .join('');
};

/**
 * Prints a warning if this version of Apify SDK is outdated.
 *
 * @ignore
 */
export const printOutdatedSdkWarning = () => {
    const latestApifyVersion = process.env[ENV_VARS.SDK_LATEST_VERSION];
    if (!latestApifyVersion || !semver.lt(apifyVersion, latestApifyVersion)) return;

    // eslint-disable-next-line
    log.warning(`You are using an outdated version (${apifyVersion}) of Apify SDK. We recommend you to update to the latest version (${latestApifyVersion}).
         Read more about Apify SDK versioning at: https://help.apify.com/en/articles/3184510-updates-and-versioning-of-apify-sdk`);
};

/**
 * Gets parsed content type from response object
 * @param {Object} response - HTTP response object
 * @return {{ type: string, charset: string }}
 * @ignore
 */
export const parseContentTypeFromResponse = (response) => {
    checkParamOrThrow(response, 'response', 'Object');
    checkParamOrThrow(response.url, 'response.url', 'String');
    checkParamOrThrow(response.headers, 'response.headers', 'Object');

    const { url, headers } = response;
    let parsedContentType;

    if (headers['content-type']) {
        try {
            parsedContentType = contentTypeParser.parse(headers['content-type']);
        } catch (err) {
            // Can not parse content type from Content-Type header. Try to parse it from file extension.
        }
    }

    // Parse content type from file extension as fallback
    if (!parsedContentType) {
        const parsedUrl = new URL(url);
        const contentTypeFromExtname = mime.contentType(path.extname(parsedUrl.pathname))
            || 'application/octet-stream; charset=utf-8'; // Fallback content type, specified in https://tools.ietf.org/html/rfc7231#section-3.1.1.5
        parsedContentType = contentTypeParser.parse(contentTypeFromExtname);
    }

    return {
        type: parsedContentType.type,
        charset: parsedContentType.parameters.charset,
    };
};

/**
 * A namespace that contains various utilities.
 *
 * **Example usage:**
 *
 * ```javascript
 * const Apify = require('apify');
 *
 * ...
 *
 * // Sleep 1.5 seconds
 * await Apify.utils.sleep(1500);
 * ```
 * @namespace utils
 */
export const publicUtils = {
    isDocker,
    sleep,
    downloadListOfUrls,
    extractUrls,
    getRandomUserAgent,
    htmlToText,
    URL_NO_COMMAS_REGEX,
    URL_WITH_COMMAS_REGEX,
    createRequestDebugInfo,
    parseContentTypeFromResponse,
};<|MERGE_RESOLUTION|>--- conflicted
+++ resolved
@@ -537,20 +537,15 @@
 const htmlToText = (html) => {
     if (!html) return '';
 
-<<<<<<< HEAD
-    /**
-     * @type {Cheerio}
-     * @ignore
-     */
-=======
     // TODO: Add support for "html" being a Cheerio element, otherwise the only way
     //  to use it is e.g. htmlToText($('p').html())) which is inefficient
     //  Also, it seems this doesn't work well in CheerioScraper, e.g. htmlToText($)
     //  produces really text with a lot of HTML elements in it. Let's just deprecate this sort of usage,
     //  and make the parameter "htmlOrCheerioElement"
-
-    /** @type {Cheerio} */
->>>>>>> 9fd2dc41
+    /**
+     * @type {Cheerio}
+     * @ignore
+     */
     const $ = typeof html === 'function' ? html : cheerio.load(html, { decodeEntities: true });
     let text = '';
 
@@ -595,8 +590,8 @@
  *
  * @param {Request|RequestOptions} request [Apify.Request](https://sdk.apify.com/docs/api/request) object.
  * @param {IncomingMessage|PuppeteerResponse} [response]
- *   Puppeteer [](https://pptr.dev/#?product=Puppeteer&version=v1.11.0&show=api-class-response)
- *   or NodeJS [](https://nodejs.org/api/http.html#http_class_http_serverresponse).
+ *   Puppeteer [`Response`](https://pptr.dev/#?product=Puppeteer&version=v1.11.0&show=api-class-response)
+ *   or NodeJS [`http.IncomingMessage`](https://nodejs.org/api/http.html#http_class_http_serverresponse).
  * @param {Object} [additionalFields] Object containing additional fields to be added.
 
  * @return {Object}

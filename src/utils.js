--- conflicted
+++ resolved
@@ -1,9 +1,6 @@
 import * as psTree from '@apify/ps-tree';
-<<<<<<< HEAD
 import * as ApifyStorageLocal from '@apify/storage-local';
-=======
 import { execSync } from 'child_process';
->>>>>>> d61204ac
 import * as ApifyClient from 'apify-client';
 import { checkParamOrThrow } from 'apify-client/build/utils';
 import { version as apifyClientVersion } from 'apify-client/package.json';

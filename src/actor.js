--- conflicted
+++ resolved
@@ -202,48 +202,12 @@
 };
 
 /**
-<<<<<<< HEAD
- * @memberof module:Apify
- * @function
- * @description
- * <p>Executes another act under the current user account, waits for the act to finish and fetches its output.</p>
- * <p>By passing the `waitSecs` option you can reduce the maximum amount of time to wait for the act run to finish.
+ * Runs another act under the current user account, waits for the act to finish and fetches its output.
+ *
+ * By passing the `waitSecs` option you can reduce the maximum amount of time to wait for the act run to finish.
  * If the value is less than or equal to zero, the function returns immediately after the act run is started.
- * </p>
- * <p>The result of the function is an object contains details about the run and potentially its output. For example:</p>
- * ```json
- * {
- *   "id": "ErYkuTTsmKiXccNGT",
- *   "actId": "E2jjCZBezvAZnX8Rb",
- *   "userId": "mb7q2dycFBHDhae6A",
- *   "startedAt": "2017-10-25T14:23:44.376Z",
- *   "finishedAt": "2017-10-25T14:23:46.723Z",
- *   "status": "SUCCEEDED",
- *   "meta": { "origin": "API", "clientIp": "1.2.3.4", "userAgent": null },
- *   "stats": {
- *       "netRxBytes": 180,
- *       "netTxBytes": 0,
- *       ...
- *   },
- *   "options": {
- *      "build": "latest",
- *      "timeoutSecs": 0,
- *      "memoryMbytes": 512,
- *      "diskMbytes": 1024
- *   },
- *   "buildId": "Bwkqk59MCkdexDP34",
- *   "exitCode": 0,
- *   "defaultKeyValueStoreId": "ccFfRptZru2uqdQHP",
- *   "defaultDatasetId": "tZru2uqdQHPcgFtRo",
- *   "buildNumber": "0.1.2",
- *   "output": {
- *       "contentType": "application/json; charset=utf-8",
- *       "body": { "message": "Hello world!" }
- *   }
-=======
- * Executes another act under the current user account, waits for the act finish and fetches its output.
- *
- * The result of the function is an object describing the act run, which looks something like this:
+ *
+ * The result of the function is an object contains details about the run and potentially its output. For example:
  *
  * ```json
  * {
@@ -268,12 +232,12 @@
  *     "buildId": "Bwkqk59MCkdexDP34",
  *     "exitCode": 0,
  *     "defaultKeyValueStoreId": "ccFfRptZru2uqdQHP",
+ *     "defaultDatasetId": "tZru2uqdQHPcgFtRo",
  *     "buildNumber": "0.1.2",
  *     "output": {
  *         "contentType": "application/json; charset=utf-8",
  *         "body": { "message": "Hello world!" }
  *     }
->>>>>>> 46959edd
  * }
  * ```
  * Internally, the function calls the {@link https://www.apify.com/docs/api/v2#/reference/acts/runs-collection/run-act|Run act} API endpoint
@@ -290,23 +254,6 @@
  * @param {Object|String|Buffer} [input] Act input body. If it is an object, it is stringified to
  *                                         JSON and the content type set to `application/json; charset=utf-8`.
  * @param {Object} [opts]
-<<<<<<< HEAD
- * @param {String} [opts.token] - User API token. By default, it is taken from the `APIFY_TOKEN` environment variable.
- * @param {String} [opts.build] - Tag or number of act build to be run (e.g. `beta` or `1.2.345`).
- * If not provided, the default build tag or number from act configuration is used (typically `latest`).
- * @param {String} [opts.contentType] - Content type for the `input`. If not specified,
- * `input` is expected to be an object that will be stringified to JSON and content type set to
- * `application/json; charset=utf-8`. If `opts.contentType` is specified, then `input` must be a `String` or `Buffer`.
- * @param {String} [opts.waitSecs] - Maximum time to wait for act run to finish, in seconds.
- * If the limit is reached, the returned promise is resolved to a run object that will have status `READY` or `RUNNING`
- * and it will not contain the act run output.
- * If `waitSecs` is null or undefined, the function waits for the act to finish (default behavior).
- * @param {String} [opts.fetchOutput] - If `false` then the function does not fetch output of the act. Default is `true`.
- * @param {String} [opts.disableBodyParser] - If `true` then the function will not attempt to parse the
- * act's output and will return it in a raw `Buffer`. Default is `false`.
- * @param {Function} [callback] - Optional callback. Function returns a promise if not provided.
- * @returns {Promise} Returns a promise unless `callback` was supplied.
-=======
  * @param {String} [opts.token] User API token. By default, it is taken from the `APIFY_TOKEN` environment variable.
  * @param {String} [opts.build] Tag or number of act build to be run (e.g. `beta` or `1.2.345`).
  *                                If not provided, the default build tag or number from act configuration is used (typically `latest`).
@@ -317,6 +264,10 @@
  * @param {Number} [opts.timeoutSecs] Time limit for act to finish, in seconds.
  *                                      If the limit is reached the resulting run will have the `RUNNING` status.
  *                                      By default, there is no timeout.
+ * @param {String} [opts.waitSecs] - Maximum time to wait for act run to finish, in seconds.
+ *                                     If the limit is reached, the returned promise is resolved to a run object that will have
+ *                                     status `READY` or `RUNNING` and it will not contain the act run output.
+ *                                     If `waitSecs` is null or undefined, the function waits for the act to finish (default behavior).
  * @param {Boolean} [opts.fetchOutput=true] If `false` then the function does not fetch output of the act.
  * @param {Boolean} [opts.disableBodyParser=false] If `true` then the function will not attempt to parse the
  *                                                act's output and will return it in a raw `Buffer`.
@@ -325,7 +276,6 @@
  * @memberof module:Apify
  * @function
  * @name call
->>>>>>> 46959edd
  */
 export const call = (actId, input, opts = {}) => {
     const { acts, keyValueStores } = apifyClient;

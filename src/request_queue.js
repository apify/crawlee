--- conflicted
+++ resolved
@@ -5,14 +5,8 @@
 import { ENV_VARS, LOCAL_ENV_VARS, LOCAL_STORAGE_SUBDIRS, REQUEST_QUEUE_HEAD_MAX_LIMIT } from 'apify-shared/consts';
 import { checkParamPrototypeOrThrow, cryptoRandomObjectId } from 'apify-shared/utilities';
 import Request, { RequestOptions } from './request'; // eslint-disable-line import/named,no-unused-vars
-<<<<<<< HEAD
 import { apifyClient, getApifyStorageLocal, ensureTokenOrLocalStorageEnvExists, sleep } from './utils';
-=======
-import {
-    ensureDirExists, apifyClient, openRemoteStorage, openLocalStorage, ensureTokenOrLocalStorageEnvExists, sleep,
-} from './utils';
 import log from './utils_log';
->>>>>>> f2d6e5c1
 
 export const LOCAL_STORAGE_SUBDIR = LOCAL_STORAGE_SUBDIRS.requestQueues;
 const MAX_OPENED_QUEUES = 1000;
@@ -714,357 +708,7 @@
      * @returns {Promise<object>}
      */
     async getInfo() {
-<<<<<<< HEAD
         return this.client.getQueue({ queueId: this.queueId });
-=======
-        return requestQueues.getQueue({ queueId: this.queueId });
-    }
-}
-
-const ENOENT = 'ENOENT';
-
-/**
- * Helper function that extracts queue order number from filename.
- *
- * @ignore
- */
-const filePathToQueueOrderNo = (filepath) => {
-    const int = filepath
-        .split(path.sep).pop() // Get filename from path
-        .split('.')[0]; // Remove extension
-
-    return parseInt(int, 10);
-};
-
-/**
- * Local directory-based implementation of the `RequestQueue` class.
- * TODO: We should implement this class using the RequestQueueRemote, just replace
- * the underlying API calls with their emulation on filesystem. That will bring
- * all the goodies such as caching and will enable better and more consistent testing
- *
- * @ignore
- */
-export class RequestQueueLocal {
-    constructor(queueId, localStorageDir) {
-        checkParamOrThrow(queueId, 'queueId', 'String');
-        checkParamOrThrow(localStorageDir, 'localStorageDir', 'String');
-
-        this.log = log.child({ prefix: 'RequestQueue' });
-        this.queueId = queueId;
-        this.localStoragePath = path.resolve(path.join(localStorageDir, LOCAL_STORAGE_SUBDIR, queueId));
-        this.localHandledEmulationPath = path.join(this.localStoragePath, 'handled');
-        this.localPendingEmulationPath = path.join(this.localStoragePath, 'pending');
-
-        this.queueOrderNoCounter = 0; // Counter used in _getQueueOrderNo to ensure there won't be a collision.
-        this.pendingCount = 0;
-        this._handledCount = 0;
-        this.inProgressCount = 0;
-        this.requestIdToQueueOrderNo = {};
-        this.queueOrderNoInProgress = {};
-        this.requestsBeingWrittenToFile = new Map();
-
-        this.createdAt = null;
-        this.modifiedAt = null;
-        this.accessedAt = null;
-
-        this.initializationPromise = this._initialize();
-    }
-
-    async _initialize() {
-        // NOTE: This created all root dirs as necessary
-        await ensureDirExists(this.localHandledEmulationPath);
-        await ensureDirExists(this.localPendingEmulationPath);
-
-        const [handled, pending] = await Promise.all([
-            fs.readdir(this.localHandledEmulationPath),
-            fs.readdir(this.localPendingEmulationPath),
-        ]);
-
-        this.pendingCount = pending.length;
-        this._handledCount = handled.length;
-
-        const handledPaths = handled.map(filename => path.join(this.localHandledEmulationPath, filename));
-        const pendingPaths = pending.map(filename => path.join(this.localPendingEmulationPath, filename));
-        const filePaths = handledPaths.concat(pendingPaths);
-
-        const stats = await fs.stat(this.localPendingEmulationPath);
-        this.createdAt = stats.birthtime;
-        this.modifiedAt = stats.mtime;
-        this.accessedAt = stats.atime;
-
-        for (const filePath of filePaths) {
-            await this._saveRequestIdToQueueOrderNo(filePath);
-        }
-    }
-
-    async _saveRequestIdToQueueOrderNo(filepath) {
-        const str = await fs.readFile(filepath);
-        const request = JSON.parse(str);
-        this.requestIdToQueueOrderNo[request.id] = filePathToQueueOrderNo(filepath);
-    }
-
-    _getFilePath(queueOrderNo, isHandled = false) {
-        const fileName = `${queueOrderNo}.json`;
-        const dir = isHandled
-            ? this.localHandledEmulationPath
-            : this.localPendingEmulationPath;
-
-        return path.join(dir, fileName);
-    }
-
-    _getQueueOrderNo(forefront = false) {
-        const sgn = (forefront ? 1 : 2) * (10 ** 15);
-        const base = (10 ** (13)); // Date.now() returns int with 13 numbers.
-        // We always add pending count for a case that two pages are inserted at the same millisecond.
-        const now = Date.now() + this.queueOrderNoCounter++;
-        return forefront
-            ? sgn + (base - now)
-            : sgn + (base + now);
-    }
-
-    async _getRequestByQueueOrderNo(queueOrderNo) {
-        checkParamOrThrow(queueOrderNo, 'queueOrderNo', 'Number');
-        let buffer;
-        let filePath;
-        try {
-            filePath = this._getFilePath(queueOrderNo);
-            buffer = await fs.readFile(filePath);
-        } catch (err) {
-            if (err.code !== ENOENT) throw err;
-            filePath = this._getFilePath(queueOrderNo, true);
-            buffer = await fs.readFile(filePath);
-        }
-        const json = buffer.toString();
-        if (!json) {
-            // This happens when the file is still being written.
-            // The descriptor exists, but the contents are not there yet.
-            // So let's handle it as if it didn't exist at all.
-            const error = new Error(`${ENOENT}: the file is still being written. ${filePath}`);
-            error.code = ENOENT;
-            throw error;
-        }
-        const requestOptions = JSON.parse(json);
-        return new Request(requestOptions);
-    }
-
-    async addRequest(request, opts = {}) {
-        const { newRequest, forefront } = validateAddRequestParams(request, opts);
-
-        request.uniqueKey = newRequest.uniqueKey;
-
-        await this.initializationPromise;
-        const queueOrderNo = this._getQueueOrderNo(forefront);
-
-        // Add ID as server does.
-        // TODO: This way of cloning doesn't preserve Dates!
-        const requestCopy = JSON.parse(JSON.stringify(newRequest));
-        requestCopy.id = getRequestId(request.uniqueKey);
-        request.id = requestCopy.id;
-
-        this._updateMetadata(true);
-
-        // If request already exists then don't override it!
-        if (this.requestIdToQueueOrderNo[requestCopy.id]) {
-            const existingRequest = await this.getRequest(requestCopy.id);
-            return {
-                requestId: existingRequest.id,
-                wasAlreadyHandled: existingRequest && existingRequest.handledAt,
-                wasAlreadyPresent: true,
-                request,
-            };
-        }
-
-        // We need to set this before the write begins because otherwise we'd get
-        // duplicate requests written to queue when a URL gets enqueued multiple times.
-        this.requestIdToQueueOrderNo[requestCopy.id] = queueOrderNo;
-        if (!requestCopy.handledAt) this.pendingCount++;
-
-        const filePath = this._getFilePath(queueOrderNo, !!requestCopy.handledAt);
-
-        // Lock the file until we fully dump data!
-        // This is needed for getRequest() which accesses files directly by name,
-        // so it can encounter an existing, yet empty file. fetchNextRequest() does
-        // it too, but it jumps to the next file on failure, so it's not a concern.
-        this.requestsBeingWrittenToFile.set(requestCopy.id, requestCopy);
-        await fs.writeFile(filePath, JSON.stringify(requestCopy, null, 4));
-        this.requestsBeingWrittenToFile.delete(requestCopy.id);
-
-        return {
-            requestId: requestCopy.id,
-            wasAlreadyHandled: false,
-            wasAlreadyPresent: false,
-            request,
-        };
-    }
-
-    async getRequest(requestId) {
-        validateGetRequestParams(requestId);
-
-        await this.initializationPromise;
-        const queueOrderNo = this.requestIdToQueueOrderNo[requestId];
-
-        this._updateMetadata();
-
-        // TODO: We should update the last access time to files...
-        if (!queueOrderNo) return null;
-
-        const requestBeingWritten = this.requestsBeingWrittenToFile.get(requestId);
-        return requestBeingWritten || this._getRequestByQueueOrderNo(queueOrderNo);
-    }
-
-    async fetchNextRequest() {
-        await this.initializationPromise;
-
-        const files = await fs.readdir(this.localPendingEmulationPath);
-
-        this._updateMetadata();
-
-        let request = null;
-        while (!request && files.length) {
-            const filename = files.shift();
-            const queueOrderNo = filePathToQueueOrderNo(filename);
-
-            if (this.queueOrderNoInProgress[queueOrderNo]) continue; // eslint-disable-line
-
-            this.queueOrderNoInProgress[queueOrderNo] = true;
-            this.inProgressCount++;
-
-            // TODO: There must be a better way. This try/catch is here because there is a race condition between
-            //       between this and call to reclaimRequest() or markRequestHandled() that may move/rename/deleted
-            //       the file between fs.readdir() and this function.
-            //       Ie. the file gets listed in fs.readdir() but removed from this.queueOrderNoInProgress
-            //       meanwhile causing this to fail.
-            try {
-                request = await this._getRequestByQueueOrderNo(queueOrderNo);
-            } catch (err) {
-                delete this.queueOrderNoInProgress[queueOrderNo];
-                this.inProgressCount--;
-                if (err.code !== ENOENT) throw err;
-            }
-        }
-
-        return request;
-    }
-
-    async markRequestHandled(request) {
-        validateMarkRequestHandledParams(request);
-
-        await this.initializationPromise;
-        const queueOrderNo = this.requestIdToQueueOrderNo[request.id];
-        const source = this._getFilePath(queueOrderNo, false);
-        const dest = this._getFilePath(queueOrderNo, true);
-
-        if (!this.queueOrderNoInProgress[queueOrderNo]) {
-            throw new Error(`Cannot mark request ${request.id} as handled, because it is not in progress!`);
-        }
-
-        if (!request.handledAt) request.handledAt = new Date();
-
-        this._updateMetadata(true);
-
-        // NOTE: First write to old file and then rename to new one to do the operation atomically.
-        //       Situation where two files exists at the same time may cause race condition bugs.
-        await fs.writeFile(source, JSON.stringify(request, null, 4));
-        await fs.rename(source, dest);
-        this.pendingCount--;
-        this._handledCount++;
-        this.inProgressCount--;
-        delete this.queueOrderNoInProgress[queueOrderNo];
-
-        return {
-            requestId: request.id,
-            wasAlreadyHandled: false,
-            wasAlreadyPresent: true,
-            request,
-        };
-    }
-
-    async reclaimRequest(request, opts = {}) {
-        const { forefront } = validateReclaimRequestParams(request, opts);
-
-        await this.initializationPromise;
-        const oldQueueOrderNo = this.requestIdToQueueOrderNo[request.id];
-        const newQueueOrderNo = this._getQueueOrderNo(forefront);
-        const source = this._getFilePath(oldQueueOrderNo);
-        const dest = this._getFilePath(newQueueOrderNo);
-
-        if (!this.queueOrderNoInProgress[oldQueueOrderNo]) {
-            throw new Error(`Cannot reclaim request ${request.id}, because it is not in progress!`);
-        }
-
-        this.requestIdToQueueOrderNo[request.id] = newQueueOrderNo;
-
-        this._updateMetadata(true);
-
-        // NOTE: First write to old file and then rename to new one to do the operation atomically.
-        //       Situation where two files exists at the same time may cause race condition bugs.
-        await fs.writeFile(source, JSON.stringify(request, null, 4));
-        await fs.rename(source, dest);
-        this.inProgressCount--;
-        delete this.queueOrderNoInProgress[oldQueueOrderNo];
-
-        return {
-            requestId: request.id,
-            wasAlreadyHandled: false,
-            wasAlreadyPresent: true,
-            request,
-        };
-    }
-
-    async isEmpty() {
-        await this.initializationPromise;
-        this._updateMetadata();
-        return this.pendingCount === this.inProgressCount;
-    }
-
-    async isFinished() {
-        await this.initializationPromise;
-        this._updateMetadata();
-        return this.pendingCount === 0;
-    }
-
-    async drop() {
-        await fs.emptyDir(this.localStoragePath);
-        queuesCache.remove(this.queueId);
-    }
-
-    async delete() {
-        this.log.deprecated('requestQueue.delete() is deprecated. Please use requestQueue.drop() instead. '
-            + 'This is to make it more obvious to users that the function deletes the request queue and not individual records in the queue.');
-        await this.drop();
-    }
-
-    async handledCount() {
-        const { handledRequestCount } = await this.getInfo();
-        return handledRequestCount;
-    }
-
-    async getInfo() {
-        await this.initializationPromise;
-
-        const id = this.queueId;
-        const name = id === ENV_VARS.DEFAULT_REQUEST_QUEUE_ID ? null : id;
-        const result = {
-            id,
-            name,
-            userId: process.env[ENV_VARS.USER_ID] || null,
-            createdAt: this.createdAt,
-            modifiedAt: this.modifiedAt,
-            accessedAt: this.accessedAt,
-            totalRequestCount: this._handledCount + this.pendingCount,
-            handledRequestCount: this._handledCount,
-            pendingRequestCount: this.pendingCount,
-        };
-
-        this._updateMetadata();
-        return result;
-    }
-
-    _updateMetadata(isModified) {
-        const date = new Date();
-        this.accessedAt = date;
-        if (isModified) this.modifiedAt = date;
->>>>>>> f2d6e5c1
     }
 }
 

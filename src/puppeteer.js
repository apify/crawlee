--- conflicted
+++ resolved
@@ -15,24 +15,12 @@
  * </p>
  * <p>The `launchPuppeteer()` function alters the following Puppeteer options:
  * <ul>
-<<<<<<< HEAD
- *    <li>Passes the value of the `APIFY_HEADLESS` environment variable to the `headless` option,
- *        unless it was already defined by the caller.</li>
- *    <li>Takes the `proxyUrl` option, checks it and adds it to the `--proxy-server=XXX` command-line option `args`.
- *        If the proxy uses authentication, the function sets up an anonymous proxy HTTP that will work with headless Chrome.
- *    </li>
- *    <li>Adds `--no-sandbox` to `args` to enable running headless Chrome in a Docker container on the Actor platform.</li>
- * </ul>
- * </p>
- * @param [opts] Optional settings passed to `puppeteer.launch()`.
- * Additionally, the options can contain the `proxyUrl` property to specify a proxy server
- * (e.g. `http://username:password@proxy.example.com:1234`).
- * @returns {Promise} Promise object that resolves to Puppeteer's `Browser` instance.
-=======
  *    <li>Passes the setting from the `APIFY_HEADLESS` environment variable to the `headless` option,
  *        unless it was already defined by the caller. Note that this environment variable is automatically set to `1`
  *        in acts running on the Apify Actor cloud platform.</li>
- *    <li>Takes the `proxyUrl` option and adds it to `env` under the `HTTPS_PROXY` or `HTTP_PROXY` key.</li>
+ *    <li>Takes the `proxyUrl` option, checks it and adds it to `args` as `--proxy-server=XXX`.
+ *        If the proxy uses authentication, the function sets up an anonymous proxy HTTP that will work with headless Chrome.
+ *    </li>
  *    <li>Adds `--no-sandbox` to `args` to enable running headless Chrome in a Docker container on the Actor platform.</li>
  * </ul>
  * </p>
@@ -46,10 +34,9 @@
  * </p>
  * @param {Object} [opts] Optional settings passed to `puppeteer.launch()`. Additionally the object can contain the following fields:
  * @param {String} [opts.proxyUrl] - URL to a proxy server. Currently only `http://` scheme is supported.
- * Port number must be specified. Proxy authentication is not supported yet. For example, `http://example.com:1234`.
+ * Port number must be specified. Proxy authentication is also supported. For example, `http://bob:pass123@proxy.example.com:1234`.
  * @param {String} [opts.userAgent] - Default User-Agent for the browser.
- * @returns {Promise} Promise object returned by `puppeteer.launch()`
->>>>>>> 002b0b95
+ * @returns {Promise} Promise object that resolves to Puppeteer's `Browser` instance.
  */
 export const launchPuppeteer = (opts) => {
     if (opts === undefined || opts === null) opts = {};
@@ -70,8 +57,9 @@
     opts.args = opts.args || [];
     opts.args.push('--no-sandbox');
     if (opts.headless === undefined || opts.headless === null) {
-        opts.headless = !!process.env[ENV_VARS.HEADLESS];
+        opts.headless = process.env[ENV_VARS.HEADLESS] === '1';
     }
+    if (opts.userAgent) opts.args.push(`--user-agent=${opts.userAgent}`);
 
     let anonymizedProxyUrl;
     let promise;
@@ -93,7 +81,6 @@
 
     // --user-agent=Mozilla/5.0 (Macintosh; Intel Mac OS X 10_12_6) AppleWebKit/537.36 (KHTML, like Gecko) Chrome/61.0.3163.100 Safari/537.36
 
-<<<<<<< HEAD
     // Close ProxyChain server when Puppeteer finishes
     if (anonymizedProxyUrl) {
         promise = promise.then((browser) => {
@@ -105,10 +92,6 @@
             return browser;
         });
     }
-=======
-    if (opts.userAgent) opts.args.push(`--user-agent=${opts.userAgent}`);
-    if (opts.headless === undefined || opts.headless === null) opts.headless = process.env[ENV_VARS.HEADLESS] === '1';
->>>>>>> 002b0b95
 
     // Ensure that the returned promise is of type set in setPromiseDependency()
     return newPromise().then(() => promise);

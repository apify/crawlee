import { checkParamOrThrow } from 'apify-client/build/utils';
import log from 'apify-shared/log';
import _ from 'underscore';
import BasicCrawler from './basic_crawler';
import PuppeteerPool from './puppeteer_pool';
import { createTimeoutPromise } from './utils';

const DEFAULT_OPTIONS = {
    gotoFunction: async ({ request, page }) => page.goto(request.url, { timeout: 60000 }),
    handlePageTimeoutSecs: 300,
};

const PAGE_CLOSE_TIMEOUT_MILLIS = 30000;

/**
 * Provides a simple framework for parallel crawling of web pages
 * using headless Chrome with [Puppeteer](https://github.com/GoogleChrome/puppeteer).
 * The URLs of pages to visit are given by `Request` objects that are fed from a list (see `RequestList` class)
 * or from a dynamic queue (see `RequestQueue` class).
 *
 * `PuppeteerCrawler` opens a new Chrome page (i.e. tab) for each `Request` object to crawl
 * and then calls the function provided by user as the `handlePageFunction` option.
 * New tasks are only started if there is enough free CPU and memory available,
 * using the `AutoscaledPool` class internally.
 *
 * Basic usage:
 *
 * ```javascript
 * const crawler = new Apify.PuppeteerCrawler({
 *     requestList,
 *     handlePageFunction: async ({ page, request }) => {
 *         // This function is called to extract data from a single web page
 *         // 'page' is an instance of Puppeteer.Page with page.goto(request.url) already called
 *         // 'request' is an instance of Request class with information about the page to load
 *         await Apify.pushData({
 *             title: await page.title(),
 *             url: request.url,
 *             succeeded: true,
 *         })
 *     },
 *     handleFailedRequestFunction: async ({ request }) => {
 *         // This function is called when crawling of a request failed too many time
 *         await Apify.pushData({
 *             url: request.url,
 *             succeeded: false,
 *             errors: request.errorMessages,
 *         })
 *     },
 * });
 *
 * await crawler.run();
 * ```
 *
 * @param {RequestList} [options.requestList]
 *   List of the requests to be processed.
 *   See the `requestList` parameter of `BasicCrawler` for more details.
 * @param {RequestQueue} [options.requestQueue]
 *   Queue of the requests to be processed.
 *   See the `requestQueue` parameter of `BasicCrawler` for more details.
 * @param {Function} [options.handlePageFunction]
 *   Function that is called to process each request.
 *   It is passed an object with the following fields:
 *   `request` is an instance of the `Request` object with details about the URL to open, HTTP method etc.
 *   `page` is an instance of the `Puppeteer.Page` class with `page.goto(request.url)` already called.
 * @param {Number} [options.handlePageTimeoutSecs=300]
 *   Timeout in which the function passed as `options.handlePageFunction` needs to finish, in seconds.
 * @param {Function} [options.gotoFunction=({ request, page }) => page.goto(request.url, { timeout: 60000 })]
 *   Overrides the function that opens the request in Puppeteer.
 *   The function should return a result of Puppeteer's
 *   <a href="https://github.com/GoogleChrome/puppeteer/blob/master/docs/api.md#pagegotourl-options">page.goto()</a> function,
 *   i.e. a promise resolving to the <a href="https://github.com/GoogleChrome/puppeteer/blob/master/docs/api.md#class-response">Response</a> object.
 *
 *   For example, this is useful if you need to extend the page load timeout or select a different criteria
 *   to determine that the navigation succeeded.
 *
 *   Note that a single page object is only used to process a single request and it is closed afterwards.
 * @param {Function} [options.handleFailedRequestFunction=({ request }) => log.error('Request failed', _.pick(request, 'url', 'uniqueKey'))]
 *   Function to handle requests that failed more than `option.maxRequestRetries` times. See the `handleFailedRequestFunction`
 *   parameter of `Apify.BasicCrawler` for details.
 * @param {Number} [options.maxRequestRetries=3]
 *   Indicates how many times each request is retried if `handleRequestFunction` failed.
 *   See `maxRequestRetries` parameter of `BasicCrawler`.
 * @param {Number} [options.maxRequestsPerCrawl]
 *   Maximum number of pages that the crawler will open. The crawl will stop when this limit is reached.
 *   Always set this value in order to prevent infinite loops in misconfigured crawlers.
 *   Note that in cases of parallel crawling, the actual number of pages visited might be slightly higher than this value.
 *   See `maxRequestsPerCrawl` parameter of `BasicCrawler`.
 * @param {Number} [options.maxMemoryMbytes]
 *   Maximum memory available for crawling. See `maxMemoryMbytes` parameter of `AutoscaledPool`.
 * @param {Number} [options.maxConcurrency=1000]
 *   Maximum concurrency of request processing. See `maxConcurrency` parameter of `AutoscaledPool`.
 * @param {Number} [options.minConcurrency=1]
 *   Minimum concurrency of requests processing. See `minConcurrency` parameter of `AutoscaledPool`.
 * @param {Number} [options.minFreeMemoryRatio=0.2]
 *   Minimum ratio of free memory kept in the system. See `minFreeMemoryRatio` parameter of `AutoscaledPool`.
 * @param {Function} [opts.isFinishedFunction]
 *   By default PuppeteerCrawler finishes when all the requests have been processed.
 *   You can override this behaviour by providing custom `isFinishedFunction`.
 *   This function that is called every time there are no requests being processed.
 *   If it resolves to `true` then the crawler's run finishes.
 *   See `isFinishedFunction` parameter of `AutoscaledPool`.
 * @param {Number} [options.maxOpenPagesPerInstance=50]
 *   Maximum number of opened tabs per browser. If this limit is reached then a new
 *   browser instance is started. See `maxOpenPagesPerInstance` parameter of `PuppeteerPool`.
 * @param {Number} [options.retireInstanceAfterRequestCount=100]
 *   Maximum number of requests that can be processed by a single browser instance.
 *   After the limit is reached the browser will be retired and new requests will
 *   be handled by a new browser instance.
 *   See `retireInstanceAfterRequestCount` parameter of `PuppeteerPool`.
 * @param {Number} [options.instanceKillerIntervalMillis=60000]
 *   How often the launched Puppeteer instances are checked whether they can be
 *   closed. See `instanceKillerIntervalMillis` parameter of `PuppeteerPool`.
 * @param {Number} [options.killInstanceAfterMillis=300000]
 *   If Puppeteer instance reaches the `options.retireInstanceAfterRequestCount` limit then
 *   it is considered retired and no more tabs will be opened. After the last tab is closed
 *   the whole browser is closed too. This parameter defines a time limit for inactivity
 *   after which the browser is closed even if there are pending tabs. See
 *   `killInstanceAfterMillis` parameter of `PuppeteerPool`.
 * @param {Object} [options.puppeteerConfig={ dumpio: process.env.NODE_ENV !== 'production', slowMo: 0, args: []}]
 *   Default options for each new `Puppeteer` instance. See `puppeteerConfig` parameter of `PuppeteerPool`.
 * @param {Function} [options.launchPuppeteerFunction=launchPuppeteerOptions&nbsp;=>&nbsp;Apify.launchPuppeteer(launchPuppeteerOptions)]
 *   Overrides the default function to launch a new Puppeteer instance.
 *   See `launchPuppeteerFunction` parameter of `PuppeteerPool`.
 * @param {LaunchPuppeteerOptions} [options.launchPuppeteerOptions]
 *   Options used by `Apify.launchPuppeteer()` to start new Puppeteer instances.
 *   See `launchPuppeteerOptions` parameter of `PuppeteerPool`.
 */
export default class PuppeteerCrawler {
    constructor(opts) {
        // For backwards compatibility, in the future we can remove this...
        if (!opts.retireInstanceAfterRequestCount && opts.abortInstanceAfterRequestCount) {
            log.warning('PuppeteerCrawler: Parameter `abortInstanceAfterRequestCount` is deprecated! Use `retireInstanceAfterRequestCount` instead!');
            opts.retireInstanceAfterRequestCount = opts.abortInstanceAfterRequestCount;
        }

        const {
            handlePageFunction,
            gotoFunction,
            pageOpsTimeoutMillis,
            handlePageTimeoutSecs,

            // Autoscaled pool options
            maxMemoryMbytes,
            maxConcurrency,
            minConcurrency,
            minFreeMemoryRatio,
            isFinishedFunction,

            // Basic crawler options
            requestList,
            requestQueue,
            maxRequestRetries,
            maxRequestsPerCrawl,
            handleFailedRequestFunction,

            // Puppeteer Pool options
            maxOpenPagesPerInstance,
            retireInstanceAfterRequestCount,
            instanceKillerIntervalMillis,
            killInstanceAfterMillis,
            launchPuppeteerFunction,
            launchPuppeteerOptions,
        } = _.defaults(opts, DEFAULT_OPTIONS);

        checkParamOrThrow(handlePageFunction, 'opts.handlePageFunction', 'Function');
        checkParamOrThrow(handleFailedRequestFunction, 'opts.handleFailedRequestFunction', 'Maybe Function');
        checkParamOrThrow(gotoFunction, 'opts.gotoFunction', 'Function');

        this.handlePageFunction = handlePageFunction;
        this.gotoFunction = gotoFunction;

        if (pageOpsTimeoutMillis) log.warning('options.pageOpsTimeoutMillis is deprecated, use options.handlePageTimeoutSecs instead.');
        this.handlePageTimeoutSecs = handlePageTimeoutSecs || Math.ceil(pageOpsTimeoutMillis / 1000);

        this.puppeteerPoolOptions = {
            maxOpenPagesPerInstance,
            retireInstanceAfterRequestCount,
            instanceKillerIntervalMillis,
            killInstanceAfterMillis,
            launchPuppeteerFunction,
            launchPuppeteerOptions,
        };

        this.puppeteerPool = new PuppeteerPool(this.puppeteerPoolOptions);

        this.basicCrawler = new BasicCrawler({
            // Basic crawler options.
            requestList,
            requestQueue,
            maxRequestRetries,
            maxRequestsPerCrawl,
            handleRequestFunction: (...args) => this._handleRequestFunction(...args),
            handleFailedRequestFunction,

            // Autoscaled pool options.
            maxMemoryMbytes,
            maxConcurrency,
            minConcurrency,
            minFreeMemoryRatio,
            isFinishedFunction,
            ignoreMainProcess: true,
        });
    }

    /**
     * Runs the crawler. Returns promise that gets resolved once all the requests got processed.
     *
     * @return {Promise}
     */
    async run() {
        if (this.isRunning) return this.isRunningPromise;

        this.puppeteerPool = new PuppeteerPool(this.puppeteerPoolOptions);
        this.isRunning = true;
        this.rejectOnAbortPromise = new Promise((r, reject) => { this.rejectOnAbort = reject; });
        try {
            this.isRunningPromise = this.basicCrawler.run();
            await this.isRunningPromise;
            this.isRunning = false;
        } catch (err) {
            this.isRunning = false; // Doing this before rejecting to make sure it's set when error handlers fire.
            this.rejectOnAbort(err);
        } finally {
            this.puppeteerPool.destroy();
        }
    }

    /**
     * Stops the crawler by preventing crawls of additional pages and terminating the running ones.
     *
     * @return {Promise}
     */
    async abort() {
        this.isRunning = false;
        await this.basicCrawler.abort();
        this.rejectOnAbort(new Error('PuppeteerCrawler: .abort() function has been called. Aborting the crawler.'));
    }

    /**
     * Wrapper around handlePageFunction that opens and closes pages etc.
     *
     * @ignore
     */
    async _handleRequestFunction({ request }) {
        if (!this.isRunning) throw new Error('PuppeteerCrawler is stopped.'); // Pool will be destroyed.

        const page = await this.puppeteerPool.newPage();

        try {
<<<<<<< HEAD
            // rejectOnAbortPromise rejects when .abort() is called or BasicCrawler throws.
            // All running pages are therefore terminated with an error to be reclaimed and retried.
            return await Promise.race([pageHandledOrTimedOutPromise, this.rejectOnAbortPromise]);
=======
            const pageOperationsPromise = this
                .gotoFunction({ page, request, puppeteerPool: this.puppeteerPool })
                .then((response) => {
                    return Promise.race([
                        this.handlePageFunction({ page, request, puppeteerPool: this.puppeteerPool, response }),
                        createTimeoutPromise(this.handlePageTimeoutSecs * 1000, 'PuppeteerCrawler: handlePageFunction timed out.'),
                    ]);
                });

            // rejectOnStopPromise rejects when .stop() is called or BasicCrawler throws.
            // All running pages are therefore terminated with an error to be reclaimed and retried.
            return await Promise.race([pageOperationsPromise, this.rejectOnStopPromise]);
>>>>>>> 68b03d13
        } finally {
            try {
                await Promise.race([page.close(), createTimeoutPromise(PAGE_CLOSE_TIMEOUT_MILLIS, 'Operation timed out.')]);
            } catch (err) {
                log.debug('PuppeteerCrawler: Page.close() failed.', { reason: err && err.message });
            }
        }
    }
}<|MERGE_RESOLUTION|>--- conflicted
+++ resolved
@@ -247,11 +247,6 @@
         const page = await this.puppeteerPool.newPage();
 
         try {
-<<<<<<< HEAD
-            // rejectOnAbortPromise rejects when .abort() is called or BasicCrawler throws.
-            // All running pages are therefore terminated with an error to be reclaimed and retried.
-            return await Promise.race([pageHandledOrTimedOutPromise, this.rejectOnAbortPromise]);
-=======
             const pageOperationsPromise = this
                 .gotoFunction({ page, request, puppeteerPool: this.puppeteerPool })
                 .then((response) => {
@@ -264,7 +259,6 @@
             // rejectOnStopPromise rejects when .stop() is called or BasicCrawler throws.
             // All running pages are therefore terminated with an error to be reclaimed and retried.
             return await Promise.race([pageOperationsPromise, this.rejectOnStopPromise]);
->>>>>>> 68b03d13
         } finally {
             try {
                 await Promise.race([page.close(), createTimeoutPromise(PAGE_CLOSE_TIMEOUT_MILLIS, 'Operation timed out.')]);

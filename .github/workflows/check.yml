# This workflow runs for every pull request to lint and test the proposed changes.

name: Check

on:
    pull_request:

jobs:
    # NPM install is done in a separate job and cached to speed up the following jobs.
    test:
        name: Test
        if: ${{ !contains(github.event.head_commit.message, '[skip ci]') }}
        runs-on: ${{ matrix.os }}

        strategy:
            fail-fast: false
            matrix:
<<<<<<< HEAD
                os: [ubuntu-latest, windows-latest]
                node-version: [10, 12, 14]
=======
                node-version: [ 10, 12, 14, 15, 16 ]
>>>>>>> ffc8926d

        steps:
            -   uses: actions/checkout@v2
            -   name: Use Node.js ${{ matrix.node-version }}
                uses: actions/setup-node@v1
                with:
                    node-version: ${{ matrix.node-version }}
<<<<<<< HEAD
            -
                name: Cache Node Modules
                if: ${{ matrix.node-version == 14  && matrix.os == 'ubuntu-latest' }}
                uses: actions/cache@v2
                with:
                    path: |
                        node_modules
                        build
                    key: cache-${{ github.run_id }}-v14
            -
                name: Install Dependencies
=======
            -   name: Install Dependencies
>>>>>>> ffc8926d
                run: npm install
            -   name: Run Tests
                run: npm test
    lint:
        name: Lint
        if: ${{ !contains(github.event.head_commit.message, '[skip ci]') }}
        runs-on: ubuntu-latest
        steps:
            -   uses: actions/checkout@v2
            -   uses: actions/setup-node@v1
            -   name: Install Dependencies
                run: npm install
            -   name: Run Linter
                run: npm run lint<|MERGE_RESOLUTION|>--- conflicted
+++ resolved
@@ -15,12 +15,8 @@
         strategy:
             fail-fast: false
             matrix:
-<<<<<<< HEAD
                 os: [ubuntu-latest, windows-latest]
-                node-version: [10, 12, 14]
-=======
                 node-version: [ 10, 12, 14, 15, 16 ]
->>>>>>> ffc8926d
 
         steps:
             -   uses: actions/checkout@v2
@@ -28,21 +24,7 @@
                 uses: actions/setup-node@v1
                 with:
                     node-version: ${{ matrix.node-version }}
-<<<<<<< HEAD
-            -
-                name: Cache Node Modules
-                if: ${{ matrix.node-version == 14  && matrix.os == 'ubuntu-latest' }}
-                uses: actions/cache@v2
-                with:
-                    path: |
-                        node_modules
-                        build
-                    key: cache-${{ github.run_id }}-v14
-            -
-                name: Install Dependencies
-=======
             -   name: Install Dependencies
->>>>>>> ffc8926d
                 run: npm install
             -   name: Run Tests
                 run: npm test

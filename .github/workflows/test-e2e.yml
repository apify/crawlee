--- conflicted
+++ resolved
@@ -50,11 +50,7 @@
                         turbo-${{ github.job }}-${{ github.ref_name }}-
 
             -   name: Login to Apify
-<<<<<<< HEAD
-                run: npx -y apify-cli login -t ${{ secrets.APIFY_SCRAPER_TESTS_API_TOKEN }}
-=======
-                run: npx -y apify-cli@beta login -t ${{ secrets.APIFY_TOKEN }}
->>>>>>> b5c80326
+                run: npx -y apify-cli@beta login -t ${{ secrets.APIFY_SCRAPER_TESTS_API_TOKEN }}
 
             -   name: Install Dependencies
                 run: yarn

--- conflicted
+++ resolved
@@ -67,13 +67,7 @@
         "iconv-lite": "^0.5.0",
         "jquery": "^3.4.1",
         "mime-types": "^2.1.24",
-<<<<<<< HEAD
-        "proxy-chain": "^0.3.3",
-=======
         "proxy-chain": "^0.4.1",
-        "request": "^2.88.0",
-        "request-promise-native": "^1.0.5",
->>>>>>> 55f7919e
         "rimraf": "^3.0.2",
         "semver": "^7.1.3",
         "socket.io": "^2.2.0",

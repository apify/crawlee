{
  "name": "apify",
  "version": "0.5.16",
  "description": "Web scraping and automation SDK",
  "main": "build/index.js",
  "keywords": [
    "apify",
    "apifier",
    "puppeteer",
    "selenium",
    "crawler",
    "scraper"
  ],
  "author": {
    "name": "Apify",
    "email": "support@apify.com",
    "url": "https://www.apify.com"
  },
  "contributors": [
    "Jan Curn <jan@apify.com>",
    "Marek Trunkat <marek@apify.com>"
  ],
  "license": "Apache-2.0",
  "repository": {
    "type": "git",
    "url": "git+https://github.com/apifytech/apify-js"
  },
  "bugs": {
    "url": "https://github.com/apifytech/apify-js/issues"
  },
  "homepage": "https://github.com/apifytech/apify-js",
  "files": [
    "build"
  ],
  "scripts": {
    "build": "rm -rf ./build && babel src --out-dir build",
    "build-doc": "npm run clean && npm run build && node ./node_modules/jsdoc/jsdoc.js --package ./package.json -c ./jsdoc/conf.json -d docs",
    "test": "npm run build && mocha --timeout 60000 --compilers js:babel-core/register --recursive",
    "test-cov": "npm run build && babel-node node_modules/isparta/bin/isparta cover --report html --report text node_modules/.bin/_mocha",
    "prepare": "npm run build",
    "prepublishOnly": "(test $RUNNING_FROM_SCRIPT || (echo \"You must use publish.sh instead of 'npm publish' directly!\"; exit 1)) && npm test && npm run lint",
    "clean": "rm -rf build",
    "lint": "npm run build && eslint src test"
  },
  "dependencies": {
<<<<<<< HEAD
    "apify-client": "^0.2.5",
    "apify-shared": "0.0.16",
=======
    "apify-client": "^0.2.3",
    "apify-shared": "0.0.22",
>>>>>>> b95e2cd1
    "bluebird": "^3.5.0",
    "content-type": "^1.0.3",
    "fs-extra": "^5.0.0",
    "proxy-chain": "^0.1.2",
    "request-promise": "^4.2.2",
    "underscore": "^1.8.3",
    "ws": "^5.1.0"
  },
  "devDependencies": {
    "apify-jsdoc-template": "github:apifytech/apify-jsdoc-template",
    "babel-cli": "^6.6.5",
    "babel-core": "^6.1.21",
    "babel-eslint": "^8.0.2",
    "babel-polyfill": "^6.26.0",
    "babel-preset-es2015": "^6.1.18",
    "babel-preset-stage-0": "^6.1.18",
    "basic-auth-parser": "^0.0.2",
    "chai": "^4.0.2",
    "chai-as-promised": "^7.1.1",
    "eslint": "^4.11.0",
    "eslint-config-airbnb": "^16.1.0",
    "eslint-config-airbnb-base": "^12.1.0",
    "eslint-plugin-import": "^2.2.0",
    "eslint-plugin-jsx-a11y": "^6.0.2",
    "eslint-plugin-promise": "^3.4.2",
    "eslint-plugin-react": "^7.0.1",
    "isparta": "^4.0.0",
    "jsdoc": "^3.4.3",
    "jsdoc-export-default-interop": "^0.3.1",
    "mocha": "^3.2.0",
    "portastic": "^1.0.1",
    "proxy": "^0.2.4",
    "request": "^2.81.0",
    "rimraf": "^2.6.1",
    "sinon": "^4.1.2",
    "sinon-stub-promise": "^4.0.0",
    "tmp": "^0.0.33",
    "why-is-node-running": "^2.0.2"
  },
  "optionalDependencies": {
    "puppeteer": "^1.2.0",
    "selenium-webdriver": "^3.6.0"
  }
}<|MERGE_RESOLUTION|>--- conflicted
+++ resolved
@@ -43,13 +43,8 @@
     "lint": "npm run build && eslint src test"
   },
   "dependencies": {
-<<<<<<< HEAD
     "apify-client": "^0.2.5",
-    "apify-shared": "0.0.16",
-=======
-    "apify-client": "^0.2.3",
-    "apify-shared": "0.0.22",
->>>>>>> b95e2cd1
+    "apify-shared": "0.0.23",
     "bluebird": "^3.5.0",
     "content-type": "^1.0.3",
     "fs-extra": "^5.0.0",

--- conflicted
+++ resolved
@@ -44,11 +44,7 @@
   },
   "dependencies": {
     "apify-client": "^0.1.69",
-<<<<<<< HEAD
-    "apify-shared": "0.0.15",
-=======
     "apify-shared": "0.0.16",
->>>>>>> 371c8593
     "bluebird": "^3.5.0",
     "content-type": "^1.0.3",
     "fs-extra": "^5.0.0",

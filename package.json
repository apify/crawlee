{
  "name": "apify",
  "version": "0.6.1",
  "description": "Web scraping and automation SDK",
  "main": "build/index.js",
  "engines": {
    "node": ">=8.0.0"
  },
  "keywords": [
    "apify",
    "headless",
    "chrome",
    "puppeteer",
    "selenium",
    "crawler",
    "scraper"
  ],
  "author": {
    "name": "Apify",
    "email": "support@apify.com",
    "url": "https://www.apify.com"
  },
  "contributors": [
    "Jan Curn <jan@apify.com>",
    "Marek Trunkat <marek@apify.com>"
  ],
  "license": "Apache-2.0",
  "repository": {
    "type": "git",
    "url": "git+https://github.com/apifytech/apify-js"
  },
  "bugs": {
    "url": "https://github.com/apifytech/apify-js/issues"
  },
  "homepage": "https://www.apify.com/docs/sdk",
  "files": [
    "build"
  ],
  "scripts": {
    "build": "rm -rf ./build && babel src --out-dir build",
    "build-doc": "npm run clean && npm run build && node ./node_modules/jsdoc/jsdoc.js --package ./package.json -c ./jsdoc/conf.json -d docs",
    "build-toc": "./node_modules/.bin/markdown-toc README.md -i",
    "test": "npm run build &&  nyc --reporter=html --reporter=text mocha --timeout 60000 --compilers js:babel-core/register --recursive",
    "prepare": "npm run build-toc && npm run build",
    "prepublishOnly": "(test $RUNNING_FROM_SCRIPT || (echo \"You must use publish.sh instead of 'npm publish' directly!\"; exit 1)) && npm test && npm run lint",
    "clean": "rm -rf build",
    "lint": "npm run build && ./node_modules/.bin/eslint ./src ./test",
    "lint:fix": "./node_modules/.bin/eslint ./src ./test --ext .js,.jsx --fix"
  },
  "dependencies": {
    "apify-client": "^0.2.9",
    "apify-shared": "0.0.48",
    "bluebird": "^3.5.0",
    "content-type": "^1.0.3",
    "fs-extra": "^7.0.0",
    "jquery": "^3.3.1",
    "mime": "^2.3.1",
    "proxy-chain": "^0.2.4",
    "@apify/ps-tree": "^1.1.1",
    "request-promise": "^4.2.2",
    "underscore": "^1.9.0",
    "ws": "^6.0.0",
    "xregexp": "^4.2.0"
  },
  "devDependencies": {
    "apify-jsdoc-template": "github:apifytech/apify-jsdoc-template",
    "babel-cli": "^6.26.0",
    "babel-polyfill": "^6.26.0",
    "babel-preset-env": "^1.6.1",
    "basic-auth-parser": "^0.0.2",
    "chai": "^4.0.2",
    "chai-as-promised": "^7.1.1",
    "eslint": "^4.11.0",
    "eslint-config-airbnb": "^16.1.0",
    "eslint-config-airbnb-base": "^12.1.0",
    "eslint-plugin-import": "^2.2.0",
    "eslint-plugin-jsx-a11y": "^6.0.2",
    "eslint-plugin-promise": "^3.4.2",
    "eslint-plugin-react": "^7.0.1",
    "jsdoc": "^3.4.3",
    "jsdoc-export-default-interop": "^0.3.1",
    "markdown-toc": "^1.2.0",
    "mocha": "^3.5.3",
    "nyc": "^11.7.1",
    "portastic": "^1.0.1",
    "proxy": "^0.2.4",
    "request": "^2.81.0",
    "rimraf": "^2.6.1",
    "sinon": "^4.1.2",
    "sinon-stub-promise": "^4.0.0",
    "tmp": "^0.0.33",
    "why-is-node-running": "^2.0.2"
  },
  "optionalDependencies": {
<<<<<<< HEAD
    "puppeteer": "^1.6.0",
    "selenium-webdriver": "^3.6.0",
    "cheerio": "^1.0.0-rc.2"
=======
    "puppeteer": "^1.7.0",
    "selenium-webdriver": "^3.6.0"
>>>>>>> 57e764e1
  }
}<|MERGE_RESOLUTION|>--- conflicted
+++ resolved
@@ -92,13 +92,8 @@
     "why-is-node-running": "^2.0.2"
   },
   "optionalDependencies": {
-<<<<<<< HEAD
-    "puppeteer": "^1.6.0",
+    "puppeteer": "^1.7.0",
     "selenium-webdriver": "^3.6.0",
     "cheerio": "^1.0.0-rc.2"
-=======
-    "puppeteer": "^1.7.0",
-    "selenium-webdriver": "^3.6.0"
->>>>>>> 57e764e1
   }
 }
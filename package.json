{
  "name": "apify",
  "version": "0.5.20",
  "description": "Web scraping and automation SDK",
  "main": "build/index.js",
  "keywords": [
    "apify",
    "apifier",
    "puppeteer",
    "selenium",
    "crawler",
    "scraper"
  ],
  "author": {
    "name": "Apify",
    "email": "support@apify.com",
    "url": "https://www.apify.com"
  },
  "contributors": [
    "Jan Curn <jan@apify.com>",
    "Marek Trunkat <marek@apify.com>"
  ],
  "license": "Apache-2.0",
  "repository": {
    "type": "git",
    "url": "git+https://github.com/apifytech/apify-js"
  },
  "bugs": {
    "url": "https://github.com/apifytech/apify-js/issues"
  },
  "homepage": "https://github.com/apifytech/apify-js",
  "files": [
    "build"
  ],
  "scripts": {
    "build": "rm -rf ./build && babel src --out-dir build",
    "build-doc": "npm run clean && npm run build && node ./node_modules/jsdoc/jsdoc.js --package ./package.json -c ./jsdoc/conf.json -d docs",
    "build-toc": "./node_modules/.bin/markdown-toc README.md -i",
    "test": "npm run build && mocha --timeout 60000 --compilers js:babel-core/register --recursive",
    "test-cov": "npm run build && babel-node node_modules/isparta/bin/isparta cover --report html --report text node_modules/.bin/_mocha",
    "prepare": "npm run build-toc && npm run build",
    "prepublishOnly": "(test $RUNNING_FROM_SCRIPT || (echo \"You must use publish.sh instead of 'npm publish' directly!\"; exit 1)) && npm test && npm run lint",
    "clean": "rm -rf build",
    "lint": "npm run build && eslint src test"
  },
  "dependencies": {
    "apify-client": "^0.2.7",
    "apify-shared": "0.0.25",
    "bluebird": "^3.5.0",
    "content-type": "^1.0.3",
    "fs-extra": "^5.0.0",
    "proxy-chain": "^0.1.26",
    "request-promise": "^4.2.2",
    "underscore": "^1.8.3",
    "ws": "^5.1.0"
  },
  "devDependencies": {
    "apify-jsdoc-template": "github:apifytech/apify-jsdoc-template",
    "babel-cli": "^6.26.0",
    "babel-polyfill": "^6.26.0",
    "babel-preset-env": "^1.6.1",
    "basic-auth-parser": "^0.0.2",
    "chai": "^4.0.2",
    "chai-as-promised": "^7.1.1",
    "eslint": "^4.11.0",
    "eslint-config-airbnb": "^16.1.0",
    "eslint-config-airbnb-base": "^12.1.0",
    "eslint-plugin-import": "^2.2.0",
    "eslint-plugin-jsx-a11y": "^6.0.2",
    "eslint-plugin-promise": "^3.4.2",
    "eslint-plugin-react": "^7.0.1",
    "isparta": "^4.0.0",
    "jsdoc": "^3.4.3",
    "jsdoc-export-default-interop": "^0.3.1",
<<<<<<< HEAD
    "markdown-toc": "^1.2.0",
    "mocha": "^3.2.0",
=======
    "mocha": "^3.5.3",
>>>>>>> bd2476bc
    "portastic": "^1.0.1",
    "proxy": "^0.2.4",
    "request": "^2.81.0",
    "rimraf": "^2.6.1",
    "sinon": "^4.1.2",
    "sinon-stub-promise": "^4.0.0",
    "tmp": "^0.0.33",
    "why-is-node-running": "^2.0.2"
  },
  "optionalDependencies": {
    "puppeteer": "^1.2.0",
    "selenium-webdriver": "^3.6.0"
  }
}<|MERGE_RESOLUTION|>--- conflicted
+++ resolved
@@ -72,12 +72,8 @@
     "isparta": "^4.0.0",
     "jsdoc": "^3.4.3",
     "jsdoc-export-default-interop": "^0.3.1",
-<<<<<<< HEAD
     "markdown-toc": "^1.2.0",
-    "mocha": "^3.2.0",
-=======
     "mocha": "^3.5.3",
->>>>>>> bd2476bc
     "portastic": "^1.0.1",
     "proxy": "^0.2.4",
     "request": "^2.81.0",

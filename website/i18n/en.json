{
  "_comment": "This file is auto-generated by write-translations.js",
  "localized-strings": {
    "next": "Next",
    "previous": "Previous",
    "tagline": "The scalable web crawling and scraping library for JavaScript/Node.js. Enables development of data extraction and web automation jobs (not only) with headless Chrome and Puppeteer.",
    "docs": {
      "api/apify": {
        "title": "Apify"
      },
      "api/apify-call-error": {
        "title": "ApifyCallError"
      },
      "api/autoscaled-pool": {
        "title": "AutoscaledPool"
      },
      "api/basic-crawler": {
        "title": "BasicCrawler"
      },
      "api/cheerio-crawler": {
        "title": "CheerioCrawler"
      },
      "api/dataset": {
        "title": "Dataset"
      },
      "api/key-value-store": {
        "title": "KeyValueStore"
      },
      "api/log": {
        "title": "utils.log"
      },
      "api/playwright": {
        "title": "utils.playwright"
      },
      "api/playwright-crawler": {
        "title": "PlaywrightCrawler"
      },
      "api/proxy-configuration": {
        "title": "ProxyConfiguration"
      },
      "api/pseudo-url": {
        "title": "PseudoUrl"
      },
      "api/puppeteer": {
        "title": "utils.puppeteer"
      },
      "api/puppeteer-crawler": {
        "title": "PuppeteerCrawler"
      },
      "api/request": {
        "title": "Request"
      },
      "api/request-list": {
        "title": "RequestList"
      },
      "api/request-queue": {
        "title": "RequestQueue"
      },
      "api/session": {
        "title": "Session"
      },
      "api/session-pool": {
        "title": "SessionPool"
      },
      "api/snapshotter": {
        "title": "Snapshotter"
      },
      "api/social": {
        "title": "utils.social"
      },
      "api/statistics": {
        "title": "Statistics"
      },
      "api/system-status": {
        "title": "SystemStatus"
      },
      "api/utils": {
        "title": "utils"
      },
      "examples/accept-user-input": {
        "title": "Accept user input"
      },
      "examples/add-data-to-dataset": {
        "title": "Add data to dataset"
      },
      "examples/basic-crawler": {
        "title": "Basic crawler"
      },
      "examples/call-actor": {
        "title": "Call actor"
      },
      "examples/capture-screenshot": {
        "title": "Capture a screenshot"
      },
      "examples/cheerio-crawler": {
        "title": "Cheerio crawler"
      },
      "examples/crawl-all-links": {
        "title": "Crawl all links on a website"
      },
      "examples/crawl-multiple-urls": {
        "title": "Crawl multiple URLs"
      },
      "examples/crawl-relative-links": {
        "title": "Crawl a website with relative links"
      },
      "examples/crawl-single-url": {
        "title": "Crawl a single URL"
      },
      "examples/crawl-sitemap": {
        "title": "Crawl a sitemap"
      },
      "examples/crawl-some-links": {
        "title": "Crawl some links on a website"
      },
      "examples/forms": {
        "title": "Forms"
      },
      "examples/handle-broken-links": {
        "title": "Handle broken links"
      },
      "examples/map-and-reduce": {
        "title": "Dataset Map and Reduce methods"
      },
      "examples/puppeteer-crawler": {
        "title": "Puppeteer crawler"
      },
      "examples/puppeteer-recursive-crawl": {
        "title": "Puppeteer recursive crawl"
      },
      "examples/puppeteer-sitemap": {
        "title": "Puppeteer sitemap"
      },
      "examples/puppeteer-with-proxy": {
        "title": "Puppeteer with proxy"
      },
      "examples/screenshots": {
        "title": "Screenshots"
      },
      "examples/synchronous-run": {
        "title": "Synchronous run"
      },
      "guides/apify-platform": {
        "title": "Apify Platform"
      },
<<<<<<< HEAD
=======
      "guides/data-storage": {
        "title": "Data Storage"
      },
      "guides/docker-images": {
        "title": "Running in Docker"
      },
>>>>>>> 7f401de8
      "guides/environment-variables": {
        "title": "Environment Variables"
      },
      "guides/getting-started": {
        "title": "Getting Started"
      },
      "guides/motivation": {
        "title": "Motivation"
      },
      "guides/proxy-management": {
        "title": "Proxy Management"
      },
      "guides/quick-start": {
        "title": "Quick Start"
      },
      "guides/request-storage": {
        "title": "Request Storage"
      },
      "guides/result-storage": {
        "title": "Result Storage"
      },
      "guides/session-management": {
        "title": "Session Management"
      },
      "guides/type-script-actor": {
        "title": "TypeScript Actors"
      },
      "readme/introduction": {
        "title": "readme/introduction"
      },
      "readme/overview": {
        "title": "readme/overview"
      },
      "readme/support": {
        "title": "readme/support"
      },
      "typedefs/abort-function": {
        "title": "AbortFunction"
      },
      "typedefs/actor-run": {
        "title": "ActorRun"
      },
      "typedefs/apify-env": {
        "title": "ApifyEnv"
      },
      "typedefs/autoscaled-pool-options": {
        "title": "AutoscaledPoolOptions"
      },
      "typedefs/basic-crawler-options": {
        "title": "BasicCrawlerOptions"
      },
      "typedefs/browser-launch-context": {
        "title": "BrowserLaunchContext"
      },
      "typedefs/cheerio-crawler-options": {
        "title": "CheerioCrawlerOptions"
      },
      "typedefs/cheerio-handle-page": {
        "title": "CheerioHandlePage"
      },
      "typedefs/cheerio-handle-page-inputs": {
        "title": "CheerioHandlePageInputs"
      },
      "typedefs/create-session": {
        "title": "CreateSession"
      },
      "typedefs/dataset-consumer": {
        "title": "DatasetConsumer"
      },
      "typedefs/dataset-content": {
        "title": "DatasetContent"
      },
      "typedefs/dataset-mapper": {
        "title": "DatasetMapper"
      },
      "typedefs/dataset-reducer": {
        "title": "DatasetReducer"
      },
      "typedefs/handle-failed-request": {
        "title": "HandleFailedRequest"
      },
      "typedefs/handle-failed-request-input": {
        "title": "HandleFailedRequestInput"
      },
      "typedefs/handle-request": {
        "title": "HandleRequest"
      },
      "typedefs/handle-request-inputs": {
        "title": "HandleRequestInputs"
      },
      "typedefs/intercept-handler": {
        "title": "InterceptHandler"
      },
      "typedefs/key-consumer": {
        "title": "KeyConsumer"
      },
      "typedefs/logger-options": {
        "title": "LoggerOptions"
      },
      "typedefs/memory-info": {
        "title": "MemoryInfo"
      },
      "typedefs/playwright-crawler-options": {
        "title": "PlaywrightCrawlerOptions"
      },
      "typedefs/playwright-launch-context": {
        "title": "PlaywrightLaunchContext"
      },
      "typedefs/post-response": {
        "title": "PostResponse"
      },
      "typedefs/post-response-inputs": {
        "title": "PostResponseInputs"
      },
      "typedefs/prepare-request": {
        "title": "PrepareRequest"
      },
      "typedefs/prepare-request-inputs": {
        "title": "PrepareRequestInputs"
      },
      "typedefs/proxy-configuration-options": {
        "title": "ProxyConfigurationOptions"
      },
      "typedefs/proxy-info": {
        "title": "ProxyInfo"
      },
      "typedefs/puppeteer-crawler-options": {
        "title": "PuppeteerCrawlerOptions"
      },
      "typedefs/puppeteer-launch-context": {
        "title": "PuppeteerLaunchContext"
      },
      "typedefs/queue-operation-info": {
        "title": "QueueOperationInfo"
      },
      "typedefs/request-as-browser-options": {
        "title": "RequestAsBrowserOptions"
      },
      "typedefs/request-list-options": {
        "title": "RequestListOptions"
      },
      "typedefs/request-list-state": {
        "title": "RequestListState"
      },
      "typedefs/request-options": {
        "title": "RequestOptions"
      },
      "typedefs/request-queue-info": {
        "title": "RequestQueueInfo"
      },
      "typedefs/request-transform": {
        "title": "RequestTransform"
      },
      "typedefs/session-options": {
        "title": "SessionOptions"
      },
      "typedefs/session-pool-options": {
        "title": "SessionPoolOptions"
      },
      "typedefs/session-state": {
        "title": "SessionState"
      },
      "typedefs/snapshotter-options": {
        "title": "SnapshotterOptions"
      },
      "typedefs/social-handles": {
        "title": "SocialHandles"
      },
      "typedefs/statistic-persisted-state": {
        "title": "StatisticPersistedState"
      },
      "typedefs/statistic-state": {
        "title": "StatisticState"
      },
      "typedefs/stealth-options": {
        "title": "StealthOptions"
      },
      "typedefs/system-info": {
        "title": "SystemInfo"
      },
      "typedefs/system-status-options": {
        "title": "SystemStatusOptions"
      },
      "typedefs/user-func": {
        "title": "UserFunc"
      },
      "version-0.22.4/api/version-0.22.4-apify": {
        "title": "Apify"
      },
      "version-0.22.4/api/version-0.22.4-apify-call-error": {
        "title": "ApifyCallError"
      },
      "version-0.22.4/api/version-0.22.4-autoscaled-pool": {
        "title": "AutoscaledPool"
      },
      "version-0.22.4/api/version-0.22.4-basic-crawler": {
        "title": "BasicCrawler"
      },
      "version-0.22.4/api/version-0.22.4-browser-crawler": {
        "title": "BrowserCrawler"
      },
      "version-0.22.4/api/version-0.22.4-cheerio-crawler": {
        "title": "CheerioCrawler"
      },
      "version-0.22.4/api/version-0.22.4-dataset": {
        "title": "Dataset"
      },
      "version-0.22.4/api/version-0.22.4-key-value-store": {
        "title": "KeyValueStore"
      },
      "version-0.22.4/api/version-0.22.4-live-view-server": {
        "title": "LiveViewServer"
      },
      "version-0.22.4/api/version-0.22.4-log": {
        "title": "utils.log"
      },
      "version-0.22.4/api/version-0.22.4-playwright-crawler": {
        "title": "PlaywrightCrawler"
      },
      "version-0.22.4/api/version-0.22.4-proxy-configuration": {
        "title": "ProxyConfiguration"
      },
      "version-0.22.4/api/version-0.22.4-pseudo-url": {
        "title": "PseudoUrl"
      },
      "version-0.22.4/api/version-0.22.4-puppeteer": {
        "title": "utils.puppeteer"
      },
      "version-0.22.4/api/version-0.22.4-puppeteer-crawler": {
        "title": "PuppeteerCrawler"
      },
      "version-0.22.4/api/version-0.22.4-puppeteer-pool": {
        "title": "PuppeteerPool"
      },
      "version-0.22.4/api/version-0.22.4-request": {
        "title": "Request"
      },
      "version-0.22.4/api/version-0.22.4-request-list": {
        "title": "RequestList"
      },
      "version-0.22.4/api/version-0.22.4-request-queue": {
        "title": "RequestQueue"
      },
      "version-0.22.4/api/version-0.22.4-session": {
        "title": "Session"
      },
      "version-0.22.4/api/version-0.22.4-session-pool": {
        "title": "SessionPool"
      },
      "version-0.22.4/api/version-0.22.4-snapshotter": {
        "title": "Snapshotter"
      },
      "version-0.22.4/api/version-0.22.4-social": {
        "title": "utils.social"
      },
      "version-0.22.4/api/version-0.22.4-statistics": {
        "title": "Statistics"
      },
      "version-0.22.4/api/version-0.22.4-system-status": {
        "title": "SystemStatus"
      },
      "version-0.22.4/api/version-0.22.4-utils": {
        "title": "utils"
      },
      "version-0.22.4/examples/version-0.22.4-accept-user-input": {
        "title": "Accept user input"
      },
      "version-0.22.4/examples/version-0.22.4-add-data-to-dataset": {
        "title": "Add data to dataset"
      },
      "version-0.22.4/examples/version-0.22.4-basic-crawler": {
        "title": "Basic crawler"
      },
      "version-0.22.4/examples/version-0.22.4-call-actor": {
        "title": "Call actor"
      },
      "version-0.22.4/examples/version-0.22.4-capture-screenshot": {
        "title": "Capture a screenshot"
      },
      "version-0.22.4/examples/version-0.22.4-cheerio-crawler": {
        "title": "Cheerio crawler"
      },
      "version-0.22.4/examples/version-0.22.4-crawl-all-links": {
        "title": "Crawl all links on a website"
      },
      "version-0.22.4/examples/version-0.22.4-crawl-multiple-urls": {
        "title": "Crawl multiple URLs"
      },
      "version-0.22.4/examples/version-0.22.4-crawl-relative-links": {
        "title": "Crawl a website with relative links"
      },
      "version-0.22.4/examples/version-0.22.4-crawl-single-url": {
        "title": "Crawl a single URL"
      },
      "version-0.22.4/examples/version-0.22.4-crawl-sitemap": {
        "title": "Crawl a sitemap"
      },
      "version-0.22.4/examples/version-0.22.4-crawl-some-links": {
        "title": "Crawl some links on a website"
      },
      "version-0.22.4/examples/version-0.22.4-forms": {
        "title": "Forms"
      },
      "version-0.22.4/examples/version-0.22.4-handle-broken-links": {
        "title": "Handle broken links"
      },
      "version-0.22.4/examples/version-0.22.4-map-and-reduce": {
        "title": "Dataset Map and Reduce methods"
      },
      "version-0.22.4/examples/version-0.22.4-puppeteer-crawler": {
        "title": "Puppeteer crawler"
      },
      "version-0.22.4/examples/version-0.22.4-puppeteer-recursive-crawl": {
        "title": "Puppeteer recursive crawl"
      },
      "version-0.22.4/examples/version-0.22.4-puppeteer-sitemap": {
        "title": "Puppeteer sitemap"
      },
      "version-0.22.4/examples/version-0.22.4-puppeteer-with-proxy": {
        "title": "Puppeteer with proxy"
      },
      "version-0.22.4/examples/version-0.22.4-screenshots": {
        "title": "Screenshots"
      },
      "version-0.22.4/examples/version-0.22.4-synchronous-run": {
        "title": "Synchronous run"
      },
      "version-0.22.4/guides/version-0.22.4-apify-platform": {
        "title": "Apify Platform"
      },
      "version-0.22.4/guides/version-0.22.4-data-storage": {
        "title": "Data Storage"
      },
      "version-0.22.4/guides/version-0.22.4-environment-variables": {
        "title": "Environment Variables"
      },
      "version-0.22.4/guides/version-0.22.4-getting-started": {
        "title": "Getting Started"
      },
      "version-0.22.4/guides/version-0.22.4-motivation": {
        "title": "Motivation"
      },
      "version-0.22.4/guides/version-0.22.4-proxy-management": {
        "title": "Proxy Management"
      },
      "version-0.22.4/guides/version-0.22.4-quick-start": {
        "title": "Quick Start"
      },
      "version-0.22.4/guides/version-0.22.4-session-management": {
        "title": "Session Management"
      },
      "version-0.22.4/guides/version-0.22.4-type-script-actor": {
        "title": "TypeScript Actors"
      },
      "version-0.22.4/typedefs/version-0.22.4-abort-function": {
        "title": "AbortFunction"
      },
      "version-0.22.4/typedefs/version-0.22.4-actor-run": {
        "title": "ActorRun"
      },
      "version-0.22.4/typedefs/version-0.22.4-apify-env": {
        "title": "ApifyEnv"
      },
      "version-0.22.4/typedefs/version-0.22.4-autoscaled-pool-options": {
        "title": "AutoscaledPoolOptions"
      },
      "version-0.22.4/typedefs/version-0.22.4-basic-crawler-options": {
        "title": "BasicCrawlerOptions"
      },
      "version-0.22.4/typedefs/version-0.22.4-browser-crawler-options": {
        "title": "BrowserCrawlerOptions"
      },
      "version-0.22.4/typedefs/version-0.22.4-cheerio-crawler-options": {
        "title": "CheerioCrawlerOptions"
      },
      "version-0.22.4/typedefs/version-0.22.4-cheerio-handle-page": {
        "title": "CheerioHandlePage"
      },
      "version-0.22.4/typedefs/version-0.22.4-cheerio-handle-page-inputs": {
        "title": "CheerioHandlePageInputs"
      },
      "version-0.22.4/typedefs/version-0.22.4-create-session": {
        "title": "CreateSession"
      },
      "version-0.22.4/typedefs/version-0.22.4-dataset-consumer": {
        "title": "DatasetConsumer"
      },
      "version-0.22.4/typedefs/version-0.22.4-dataset-content": {
        "title": "DatasetContent"
      },
      "version-0.22.4/typedefs/version-0.22.4-dataset-mapper": {
        "title": "DatasetMapper"
      },
      "version-0.22.4/typedefs/version-0.22.4-dataset-reducer": {
        "title": "DatasetReducer"
      },
      "version-0.22.4/typedefs/version-0.22.4-handle-failed-request": {
        "title": "HandleFailedRequest"
      },
      "version-0.22.4/typedefs/version-0.22.4-handle-failed-request-input": {
        "title": "HandleFailedRequestInput"
      },
      "version-0.22.4/typedefs/version-0.22.4-handle-request": {
        "title": "HandleRequest"
      },
      "version-0.22.4/typedefs/version-0.22.4-handle-request-inputs": {
        "title": "HandleRequestInputs"
      },
      "version-0.22.4/typedefs/version-0.22.4-intercept-handler": {
        "title": "InterceptHandler"
      },
      "version-0.22.4/typedefs/version-0.22.4-key-consumer": {
        "title": "KeyConsumer"
      },
      "version-0.22.4/typedefs/version-0.22.4-launch-puppeteer": {
        "title": "LaunchPuppeteer"
      },
      "version-0.22.4/typedefs/version-0.22.4-launch-puppeteer-function": {
        "title": "LaunchPuppeteerFunction"
      },
      "version-0.22.4/typedefs/version-0.22.4-launch-puppeteer-options": {
        "title": "LaunchPuppeteerOptions"
      },
      "version-0.22.4/typedefs/version-0.22.4-logger-options": {
        "title": "LoggerOptions"
      },
      "version-0.22.4/typedefs/version-0.22.4-memory-info": {
        "title": "MemoryInfo"
      },
      "version-0.22.4/typedefs/version-0.22.4-post-response": {
        "title": "PostResponse"
      },
      "version-0.22.4/typedefs/version-0.22.4-post-response-inputs": {
        "title": "PostResponseInputs"
      },
      "version-0.22.4/typedefs/version-0.22.4-prepare-request": {
        "title": "PrepareRequest"
      },
      "version-0.22.4/typedefs/version-0.22.4-prepare-request-inputs": {
        "title": "PrepareRequestInputs"
      },
      "version-0.22.4/typedefs/version-0.22.4-proxy-configuration-options": {
        "title": "ProxyConfigurationOptions"
      },
      "version-0.22.4/typedefs/version-0.22.4-proxy-info": {
        "title": "ProxyInfo"
      },
      "version-0.22.4/typedefs/version-0.22.4-puppeteer-crawler-options": {
        "title": "PuppeteerCrawlerOptions"
      },
      "version-0.22.4/typedefs/version-0.22.4-puppeteer-goto": {
        "title": "PuppeteerGoto"
      },
      "version-0.22.4/typedefs/version-0.22.4-puppeteer-goto-inputs": {
        "title": "PuppeteerGotoInputs"
      },
      "version-0.22.4/typedefs/version-0.22.4-puppeteer-handle-page": {
        "title": "PuppeteerHandlePage"
      },
      "version-0.22.4/typedefs/version-0.22.4-puppeteer-handle-page-inputs": {
        "title": "PuppeteerHandlePageInputs"
      },
      "version-0.22.4/typedefs/version-0.22.4-puppeteer-launch-context": {
        "title": "PuppeteerLaunchContext"
      },
      "version-0.22.4/typedefs/version-0.22.4-puppeteer-pool-options": {
        "title": "PuppeteerPoolOptions"
      },
      "version-0.22.4/typedefs/version-0.22.4-queue-operation-info": {
        "title": "QueueOperationInfo"
      },
      "version-0.22.4/typedefs/version-0.22.4-request-as-browser-options": {
        "title": "RequestAsBrowserOptions"
      },
      "version-0.22.4/typedefs/version-0.22.4-request-list-options": {
        "title": "RequestListOptions"
      },
      "version-0.22.4/typedefs/version-0.22.4-request-list-state": {
        "title": "RequestListState"
      },
      "version-0.22.4/typedefs/version-0.22.4-request-options": {
        "title": "RequestOptions"
      },
      "version-0.22.4/typedefs/version-0.22.4-request-queue-info": {
        "title": "RequestQueueInfo"
      },
      "version-0.22.4/typedefs/version-0.22.4-request-transform": {
        "title": "RequestTransform"
      },
      "version-0.22.4/typedefs/version-0.22.4-session-options": {
        "title": "SessionOptions"
      },
      "version-0.22.4/typedefs/version-0.22.4-session-pool-options": {
        "title": "SessionPoolOptions"
      },
      "version-0.22.4/typedefs/version-0.22.4-session-state": {
        "title": "SessionState"
      },
      "version-0.22.4/typedefs/version-0.22.4-snapshotter-options": {
        "title": "SnapshotterOptions"
      },
      "version-0.22.4/typedefs/version-0.22.4-social-handles": {
        "title": "SocialHandles"
      },
      "version-0.22.4/typedefs/version-0.22.4-statistic-persisted-state": {
        "title": "StatisticPersistedState"
      },
      "version-0.22.4/typedefs/version-0.22.4-statistic-state": {
        "title": "StatisticState"
      },
      "version-0.22.4/typedefs/version-0.22.4-stealth-options": {
        "title": "StealthOptions"
      },
      "version-0.22.4/typedefs/version-0.22.4-system-info": {
        "title": "SystemInfo"
      },
      "version-0.22.4/typedefs/version-0.22.4-system-status-options": {
        "title": "SystemStatusOptions"
      },
      "version-0.22.4/typedefs/version-0.22.4-user-func": {
        "title": "UserFunc"
      }
    },
    "links": {
      "Guide": "Guide",
      "Examples": "Examples",
      "API Reference": "API Reference",
      "GitHub": "GitHub"
    },
    "categories": {
      "Guide": "Guide",
      "Examples": "Examples",
      "API Reference": "API Reference",
      "Type Definitions": "Type Definitions"
    }
  },
  "pages-strings": {
    "Help Translate|recruit community translators for your project": "Help Translate",
    "Edit this Doc|recruitment message asking to edit the doc source": "Edit",
    "Translate this Doc|recruitment message asking to translate the docs": "Translate"
  }
}<|MERGE_RESOLUTION|>--- conflicted
+++ resolved
@@ -143,15 +143,9 @@
       "guides/apify-platform": {
         "title": "Apify Platform"
       },
-<<<<<<< HEAD
-=======
-      "guides/data-storage": {
-        "title": "Data Storage"
-      },
       "guides/docker-images": {
         "title": "Running in Docker"
       },
->>>>>>> 7f401de8
       "guides/environment-variables": {
         "title": "Environment Variables"
       },

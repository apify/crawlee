--- conflicted
+++ resolved
@@ -151,7 +151,6 @@
     color: var(--docsearch-muted-color);
 }
 
-<<<<<<< HEAD
 .DocSearch-Button:hover {
     box-shadow: none !important;
 }
@@ -161,8 +160,6 @@
     justify-content: center;
 }
 
-=======
->>>>>>> 2c8d9669
 html.plugin-pages .main-wrapper {
     overflow-x: hidden;
 }
@@ -221,7 +218,7 @@
 .navbar__items {
     height: 28px;
     @media (min-width: 768px) {
-        height: 40px;   
+        height: 40px;
     }
 }
 
@@ -229,7 +226,8 @@
     gap: 16px;
 }
 
-.navbar__item, .navbar__link {
+.navbar__item,
+.navbar__link {
     font-size: 16px;
     font-weight: 500;
     line-height: 24px; /* 150% */
@@ -281,7 +279,6 @@
     background-size: cover;
 }
 
-<<<<<<< HEAD
 .navbar .icon[href*='github']::before {
     background-image: url('/static/img/github-brand.svg');
 }
@@ -298,8 +295,6 @@
     background-image: url('/static/img/discord-brand-dark.svg');
 }
 
-=======
->>>>>>> 2c8d9669
 .navbar svg[class*='iconExternalLink'],
 aside svg[class*='iconExternalLink'] {
     display: none;
@@ -343,11 +338,12 @@
     border: 1px solid var(--color-border);
 }
 
-.dropdown__menu .dropdown__link--active{
+.dropdown__menu .dropdown__link--active {
     background: transparent;
 }
 
-.dropdown__menu .dropdown__link:hover, .dropdown__menu .dropdown__link--active:hover {
+.dropdown__menu .dropdown__link:hover,
+.dropdown__menu .dropdown__link--active:hover {
     background: var(--color-hover);
 }
 
@@ -630,8 +626,6 @@
     box-shadow: var(--ifm-alert-shadow);
     padding: var(--ifm-alert-padding-vertical)
         var(--ifm-alert-padding-horizontal);
-<<<<<<< HEAD
-=======
 }
 
 .DocSearch-Button-Key {
@@ -918,5 +912,4 @@
     .DocSearch-NoResults-Prefill-List ul {
         padding: 0;
     }
->>>>>>> 2c8d9669
 }
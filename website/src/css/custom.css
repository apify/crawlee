@import url('https://fonts.googleapis.com/css2?family=Be+Vietnam+Pro:wght@400;600;700&display=swap');

html[data-theme='dark'] {
    --ifm-navbar-background-color: #1a1b23;
    --ifm-background-color: #1a1b23;
    --ifm-background-surface-color: #242736;

    --ifm-font-color-base: #f2f3fb;

    --ifm-pre-background: #242736;

    --ifm-color-primary: #5d9df1;
    --ifm-link-color: #5d9df1;
    --ifm-heading-color: #f2f3fb;
    --ifm-navbar-link-color: #f2f3fb;

<<<<<<< HEAD
    --docsearch-text-color: #8c93a8;
    --docsearch-highlight-color: #f3f4fa;
=======
    --docsearch-text-color: #8d92af;
>>>>>>> 5e5f9370

    --color-background: #1a1b21;
    --color-background-subtle: #2a2d39;
    --color-field-background: #101114;
    --color-separator: #343847;
    --color-border: #414758;
    --color-card-background: #1e2027;
    --color-text: #f3f4fa;
    --color-text-subtle: #8c93a8;
    --color-text-muted: #b2b8cc;
    --color-text-on-primary: #1a1b21;
    --color-text-placeholder: #6e758a;
    --color-black-action: #fff;
    --color-icon: #b2b8cc;
    --color-hover: #2d313e;
}

:root {
    /* use default system font based on https://devhints.io/css-system-font-stack */
    --ifm-font-family-base: -apple-system, BlinkMacSystemFont, 'Segoe UI', 'Roboto', 'Oxygen', 'Ubuntu', 'Cantarell', 'Fira Sans', 'Droid Sans', 'Helvetica Neue', sans-serif;
    --ifm-heading-font-family: 'Lota Grotesque', sans-serif;
    --ifm-font-weight-semibold: 600;
    --ifm-font-color-base: #242736;

    --ifm-navbar-item-padding-horizontal: 0;
    --ifm-navbar-item-padding-vertical: 0;

    --ifm-navbar-link-color: #41465d;
    --ifm-navbar-shadow: none;

    --ifm-heading-margin-top: var(--ifm-heading-margin-bottom);
    --ifm-hero-background-color: transparent;

    --ifm-navbar-sidebar-width: 100%;

    --ifm-code-background: var(--ifm-pre-background) !important;
    --ifm-code-padding-horizontal: 0.4rem;
    --ifm-code-padding-vertical: 0.2rem;

    --ifm-color-primary-lightest: #5d9df1;
    --ifm-color-primary-lighter: #3a87ee;
    --ifm-color-primary-light: #2e80ed;
    --ifm-color-primary: #1672eb;
    --ifm-color-primary-dark: #1266d5;
    --ifm-color-primary-darker: #1161c9;
    --ifm-color-primary-darkest: #0e50a6;

    --ifm-link-color: hsl(214, 84%, 50%);
    --ifm-link-hover-color: hsl(214, 84%, 65%);
    --ifm-link-hover-decoration: none;
    --ifm-pre-padding: 1.6rem;

    --ifm-footer-background-color: #272c3d;
    --ifm-footer-title-color: #f2f3fb;
    --ifm-footer-link-color: #f2f3fb;
    --max-layout-width: 1200px;

    --docusaurus-highlighted-code-line-bg: rgba(0, 255, 77, 0.1);
    --docsearch-highlight-color: #242836;

    --ifm-heading-color: #242736;

<<<<<<< HEAD
    --docsearch-text-color: #6c7590;
    --docsearch-highlight-color: #242836;

=======
>>>>>>> 5e5f9370
    --color-background: #fff;
    --color-background-subtle: #f3f4fa;
    --color-field-background: #f8f9fc;
    --color-separator: #e0e3f2;
    --color-border: #d0d5e9;
    --color-card-background: #fff;
    --color-text: #242836;
    --color-text-subtle: #6c7590;
    --color-text-muted: #555d76;
    --color-text-on-primary: #fff;
    --color-text-placeholder: #969eb8;
    --color-black-action: #272d3e;
    --color-icon: #555d76;
    --color-hover: #eef0f8;
}

@font-face {
    font-family: 'Lota Grotesque';
    src: url('/font/lota.woff2') format('woff2'),
         url('/font/lota.woff') format('woff');
    font-weight: 600;
}

html .DocSearch-Button {
    border-radius: 6px !important;
    font-weight: 400 !important;
    background: var(--color-field-background) !important;
    border: 1px solid var(--color-border) !important;
    width: 256px;
    height: 40px;
    padding: 0;
    padding-inline: 4px;

    /* Annoying, but needed */
    /* https://stackoverflow.com/questions/26140050/why-is-font-family-not-inherited-in-button-tags-automatically/26140154 */
    font-family: inherit;
    color: var(--color-text-placeholder);

    &:hover {
        color: var(--color-text-muted);
        box-shadow: none !important;
        background: var(--color-field-background) !important;
    }
}
.DocSearch-Button-Placeholder {
    display: block !important;
    font-size: 16px !important;
}

.DocSearch-Search-Icon {
    display: none;
}

div[class*='navbarSearchContainer'] {
    position: static;
}

html[data-theme="dark"] .DocSearch-Button {
    background: none;
    border: 1px solid var(--docsearch-muted-color);
}

html[data-theme="dark"] .DocSearch-Button .DocSearch-Search-Icon {
    color: var(--docsearch-muted-color);
}

html.plugin-pages .main-wrapper {
    overflow-x: hidden;
}

.main-wrapper > div {
    max-width: var(--max-layout-width);
}

aside > div > a {
    padding-left: 16px;
}

aside > div > a > b {
    display: none;
}

@media (max-width: 1200px) {
    .navbar__toggle {
        display: inherit;
    }
    .navbar__item {
        display: none;
    }
}

@media (max-width: 768px) {
    .navbar__items--right > div,
    .navbar__items--right > a {
        display: none;
    }
}

.navbar__toggle {
    margin: 0;
    padding: 8px !important;

    svg {
        color: var(--color-icon);
        width: 20px;
        height: 20px;
    }
}

.navbar__title {
    /* Replaced by SVG */
    display: none;
}

.navbar__inner {
    /* .container */
    max-width: var(--max-layout-width);
    margin: auto;
    width: 100%;
}

.navbar__items {
    height: 28px;
    @media (min-width: 768px) {
        height: 40px;   
    }
}

.navbar__items--right {
    gap: 16px;
}

.navbar__item {
    font-size: 16px;
    font-weight: 500;
    line-height: 24px; /* 150% */
    padding: 0;
}

.dropdown > .navbar__link::after {
    border-color: currentColor;
    border-style: solid;
    border-width: 0.1em 0.1em 0 0;
    content: '';
    display: inline-block;
    height: 0.3em;
    left: 0.3em;
    position: relative;
    vertical-align: top;
    width: 0.3em;
    top: 8px;
    transform: rotate(135deg);
}

.navbar {
    border-bottom: 1px solid var(--color-separator);
    height: auto;
    background: var(--color-background);

    padding: 16px;

    @media (min-width: 768px) {
        padding: 20px 40px;
    }
    @media (min-width: 1024px) {
        padding: 20px 64px;
    }
}

.navbar .icon {
    font-size: 0;
    padding: 4px;
    margin-left: 20px;
    line-height: 0;
}

.navbar .icon::before {
    content: '';
    display: block;
    width: 24px;
    height: 24px;
    background-size: cover;
}

.navbar svg[class*='iconExternalLink'],
aside svg[class*='iconExternalLink'] {
    display: none;
}

header.hero div[class^=heroButtons] {
    justify-content: inherit;
}

article .card h2 {
    margin-top: 0;
}

.tsd-kind-icon,
.menu__link,
.table-of-contents__link {
    text-overflow: ellipsis;
    display: inline-block;
    width: 100%;
    overflow: hidden;
    white-space: nowrap;
}

.tsd-flag {
    user-select: none;
    margin-right: 8px;
}

.menu__caret:before,
.menu__link--sublist:after {
    float: right;
}

.table-of-contents__link {
    height: 20px;
}

nav.navbar .dropdown__menu {
    min-width: 6rem;
    margin-left: 20px;
}

.navbar__logo {
    height: 3rem;
}

.main-wrapper {
    align-items: safe center;
}

.main-wrapper > div {
    width: calc(min(100%, var(--max-layout-width))) !important;
}

.main-wrapper a[class*='sidebarLogo'] img {
    height: 28px;
    margin-top: 4px;
    margin-bottom: 30px;
    margin-left: 8px;
}

.main-wrapper a[class*='sidebarLogo'] b {
    display: none;
}

div[class*='sidebarViewport'] {
    top: 22px;
}

html.plugin-pages {
    font-size: 18px;
    line-height: 32px;
}

html.plugin-pages h2 {
    font-size: 36px;
    line-height: 48px;
}

html.plugin-docs .theme-doc-markdown {
    font-size: 18px;
    line-height: 32px;
}

html.plugin-docs .theme-doc-markdown h1 {
    font-weight: 600;
    font-size: 48px;
    line-height: 64px;
    color: #000;
}

html[data-theme='dark'].plugin-docs .theme-doc-markdown h1 {
    color: #fff;
}

html.plugin-typedoc-api .theme-doc-markdown h1 {
    color: #000;
}

html[data-theme='dark'].plugin-typedoc-api .theme-doc-markdown h1 {
    color: #fff;
}

html.plugin-docs .theme-doc-markdown h2 {
    font-size: 36px;
    line-height: 48px;
}

html.plugin-docs .theme-doc-markdown h3 {
    font-size: 28px;
    line-height: 36px;
    /*color: #242736;*/
}

.theme-doc-toc-desktop .table-of-contents {
    font-size: 16px;
    line-height: 24px;
}

.theme-doc-sidebar-menu .menu__link,
.theme-doc-toc-desktop .table-of-contents .toc-highlight {
    height: auto;
    color: #6f7490;
    background: none;
}

.theme-doc-sidebar-menu .menu__link:hover {
    background: inherit;
}

.theme-doc-sidebar-menu .menu__link {
    font-weight: 400;
}

.theme-doc-sidebar-menu .menu__link--active {
    font-weight: 700;
}

.theme-doc-sidebar-menu .menu__list-item-collapsible,
.theme-doc-sidebar-menu .menu__list-item-collapsible--active {
    background: none;
}

.theme-doc-toc-desktop .table-of-contents .table-of-contents__link--active {
    font-weight: 700;
}

html[data-theme='dark'] .theme-doc-sidebar-menu .menu__link,
html[data-theme='dark']
    .theme-doc-toc-desktop
    .table-of-contents
    .toc-highlight {
    color: #b3b8d2;
}

html[data-theme='dark'] .theme-doc-sidebar-menu .menu__link--active,
html[data-theme='dark'] .theme-doc-toc-desktop .table-of-contents .table-of-contents__link--active {
    color: #f2f3fb;
}

.theme-doc-sidebar-menu .menu__link:hover,
.theme-doc-sidebar-menu .menu__link--active,
.theme-doc-toc-desktop .table-of-contents .table-of-contents__link:hover,
.theme-doc-toc-desktop .table-of-contents .table-of-contents__link--active {
    color: #242736;
}

.hero {
    position: relative;
}

.apiItemContainer .tsd-readme h1:first-child {
    display: none;
}

html .theme-doc-sidebar-container {
    border: 0;
}

html .theme-doc-sidebar-container button {
    border: 0;
    border-radius: 10px;
}

html .table-of-contents {
    border-left: 0;
}

html .table-of-contents ul {
    border-left: 2px solid #dfe2f5;
}

html.plugin-typedoc-api .theme-doc-sidebar-menu > li:first-child::before,
html.plugin-typedoc-api .theme-doc-sidebar-menu > li:nth-child(6)::before {
    text-transform: uppercase;
    font-size: 18px;
    line-height: 28px;
    color: #6f7490;
    padding: 20px 12px;
}

html.plugin-typedoc-api .theme-doc-sidebar-menu > li:first-child::before {
    display: block;
    content: 'Core';
}

html.plugin-typedoc-api .theme-doc-sidebar-menu > li:nth-child(6)::before {
    display: block;
    content: 'Advanced';
    padding-top: 60px;
}

#giscus-comments {
    display: block;
    margin-top: 50px;
}

.video-container {
    margin: 85px auto 0;
    max-width: 560px;
    overflow: hidden;
    position: relative;
    width: 100%;
    border-radius: 10px;
}

.yt-lite > .lty-playbtn {
    border: 0;
    cursor: pointer;
}

@media screen and (min-width: 768px) {
    .runnable-code-block .code-block.no-title pre + div {
        position: absolute;
        right: 170px;
        line-height: 28px;
    }
}

.runnable-code-block .code-block button {
    height: 36px;
    margin-top: 1px;
}

.runnable-code-block:hover .code-block button {
    opacity: 0.4;
}

html[data-theme='dark'] .runnable-code-block svg .apify-logo {
    fill: #fff;
}

/*
 * Reset the line-number counter for each .prism-code scope
 */
.prism-code {
    counter-reset: line-number;
}

/*
 * Notice the chained .language-ts class name to .prism-code
 * You can chain more languages in order to add line numbers
 */
.prism-code.language-ts .token-line::before,
.prism-code.language-typescript .token-line::before,
.prism-code.language-javascript .token-line::before,
.prism-code.language-json .token-line::before,
.prism-code.language-json5 .token-line::before,
.prism-code.language-XML .token-line::before,
.prism-code.language-js .token-line::before {
    counter-increment: line-number;
    content: counter(line-number);
    margin-right: calc(var(--ifm-pre-padding) * 0.8);
    text-align: right;
    min-width: 1.5rem;
    display: inline-block;
    opacity: .3;
    left: var(--ifm-pre-padding);
}

.crawlee-python {
    border-radius: 100px;
    background: #272c3d;
    color: #f2f3fb;
    padding: 5px 15px;
    margin: 0 0 30px 0;
    display: inline-block;
    border: 1px solid #b3b8d2;
}

div[class^=announcementBar_] {
    background: #d05c29;
    color: #fff;
}

div[class^=announcementBar_] button {
    color: #fff;
}

.markdown blockquote {
    --ifm-alert-background-color: var(--ifm-color-info-contrast-background);
    --ifm-alert-background-color-highlight: rgba(84,199,236,.15);
    --ifm-alert-foreground-color: var(--ifm-color-info-contrast-foreground);
    --ifm-alert-border-color: var(--ifm-color-info-dark);
    --ifm-code-background: var(--ifm-alert-background-color-highlight);
    --ifm-link-color: var(--ifm-alert-foreground-color);
    --ifm-link-hover-color: var(--ifm-alert-foreground-color);
    --ifm-link-decoration: underline;
    --ifm-tabs-color: var(--ifm-alert-foreground-color);
    --ifm-tabs-color-active: var(--ifm-alert-foreground-color);
    --ifm-tabs-color-active-border: var(--ifm-alert-border-color);
    background-color: var(--ifm-alert-background-color);
    border: var(--ifm-alert-border-width) solid var(--ifm-alert-border-color);
    border-left-width: var(--ifm-alert-border-left-width);
    border-radius: var(--ifm-alert-border-radius);
    box-shadow: var(--ifm-alert-shadow);
<<<<<<< HEAD
    padding: var(--ifm-alert-padding-vertical) var(--ifm-alert-padding-horizontal);
}

.DocSearch-Modal {
    font-family: var(--ifm-font-family-base);

    border-radius: 8px !important;
    border: 1px solid var(--color-border) !important;
    background: var(--color-card-background) !important;
    box-shadow: none !important;

    button {
        font-family: var(--ifm-font-family-base);
    }

    .DocSearch-Logo {
        display: none;
    }

    .DocSearch-Footer {
        flex-direction: row;
        border-top: 1px solid var(--color-border);
        background: var(--color-background);
        box-shadow: none;
    }

    .DocSearch-Label {
        color: var(--color-text-subtle);
        font-size: 14px;
        font-weight: 400;
        line-height: 20px;
    }

    .DocSearch-Commands-Key {
        border-radius: 4px;
        border: 1px solid var(--color-border);
        background: var(--color-background-subtle);
        box-shadow: none;
        g {
            stroke: var(--color-text-subtle);
        }
    }

    .DocSearch-Form {
        border-radius: 6px;
        border-radius: var(--Radius-6, 6px);
        border: 1px solid var(--color-border);
        background: var(--color-background);
        box-shadow: none;
        height: 40px;
        padding: 8px 12px;
        flex-direction: row-reverse;
    }

    .DocSearch-Input {
        color: var(--color-text);
        font-size: 14px;
        line-height: 20px;
        padding: 0;
    }

    .DocSearch-Input::placeholder {
        color: var(--color-text-placeholder);
        font-style: italic;
    }

    .DocSearch-Search-Icon {
        width: 16px;
        height: 16px;
        path {
            stroke: var(--color-text-muted);
        }
    }

    .DocSearch-Reset {
        display: none;
    }

    .DocSearch-Help {
        color: var(--color-text-subtle);
    }

    .DocSearch-Hit-source {
        color: var(--color-text-subtle);
        font-size: 14px;
        font-weight: 400;
        line-height: 20px;
        padding-bottom: 4px;
        padding-left: 12px;
        background: var(--color-card-background);
    }

    .DocSearch-Hit {
        background: transparent;
        a {
            background: transparent !important;
            padding: 0;
            box-shadow: none;
        }
        a:hover {
            background: var(--color-hover) !important;
        }
    }

    .DocSearch-Hit[aria-selected='true'] a {
        background: var(--color-hover) !important;
    }

    .DocSearch-Hit-Container {
        background: transparent;
        height: 50px;
    }

    .DocSearch-Screen-Icon {
        display: none;
    }

    .DocSearch-NoResults {
        margin: 0;
        display: flex;
        flex-direction: column;
        width: 100%;
        padding: 16px 8px;
        gap: 24px;

        .DocSearch-Title {
            color: var(--color-text);
            font-size: 16px;
            font-weight: 500;
            line-height: 24px;
            width: fit-content;
            margin: 0;
        }
    }

    .DocSearch-Hit[aria-selected='true'] .DocSearch-Hit-title,
    .DocSearch-Hit-title {
        color: var(--color-text) !important;
        font-size: 16px;
        font-style: normal;
        font-weight: 500;
        line-height: 24px; /* 150% */
    }

    .DocSearch-Hit[aria-selected='true'] .DocSearch-Hit-path,
    .DocSearch-Hit-path,
    .DocSearch-Hit[aria-selected='true'] .DocSearch-Hit-action,
    .DocSearch-Hit-action,
    .DocSearch-Hit[aria-selected='true'] .DocSearch-Hit-icon,
    .DocSearch-Hit-icon,
    .DocSearch-Hit[aria-selected='true'] .DocSearch-Hit-Tree,
    .DocSearch-Hit-Tree {
        color: var(--color-text-muted) !important;
    }

    .DocSearch-Hit[aria-selected='true'] mark,
    .DocSearch-Hit mark {
        color: var(--color-text-subtle) !important;
    }

    .DocSearch-Help {
        color: var(--color-text-subtle);
        font-size: 14px;
        font-weight: 400;
        line-height: 16px;
    }

    .DocSearch-NoResults-Prefill-List {
        padding: 0;
        li {
            list-style-type: none;
            margin-top: 4px;
        }
    }

    .DocSearch-Prefill {
        color: var(--color-text);
        font-size: 14px;
        font-weight: 500;
        line-height: 20px;
        &:hover {
            color: var(--color-text-subtle);
            text-decoration: none;
        }
    }

    .DocSearch-HitsFooter {
        color: var(--color-text-subtle);
        font-size: 14px;
        font-weight: 400;
        line-height: 16px;

        a {
            border: none;
        }

        a:hover {
            color: var(--color-text);
        }
    }

    .DocSearch-Hit-icon {
        margin-left: 8px;
        width: auto;
        height: auto;
        svg {
            width: 16px;
            height: 16px;
        }
    }

    li[id*='recentSearches'] {
        .DocSearch-Hit-icon {
            display: none;
        }
    }

    .DocSearch-SearchBar {
        padding: 16px 16px 8px;
    }

    .DocSearch-Hit-Select-Icon {
        display: none !important;
    }

    .DocSearch-Dropdown {
        padding: 0 8px;
    }

    .DocSearch-Cancel {
        color: var(--color-text-subtle);
        font-size: 14px;
        font-weight: 500;
        line-height: 20px;
        &:hover {
            color: var(--color-text);
        }
    }

    .DocSearch-NoResults-Prefill-List ul {
        padding: 0;
=======
    padding: var(--ifm-alert-padding-vertical)
        var(--ifm-alert-padding-horizontal);
}

.DocSearch-Button-Key {
    background: var(--color-background-subtle) !important;
    box-shadow: none !important;
    border: 1px solid var(--color-border) !important;
    padding: 0 !important;
    color: var(--color-text-muted) !important;
}

.navbar-sidebar__brand {
    border-bottom: 1px solid var(--color-separator);
    flex-direction: column;
    height: auto;
    padding: 0;
}

.menu-primary {
    padding: 0;
    .menu__list-item {
        border-bottom: 1px solid var(--color-separator);
        margin: 0px 24px !important;
        a {
            margin: 8px 0px 4px;
            padding: 8px;
        }
        display: flex;
    }
    .menu__link {
        font-size: 16px;
        font-weight: 500;
        line-height: 24px;
    }
}

.navbar-sidebar__close {
    margin-left: 16px;
    svg {
        g {
            stroke: var(--color-icon);
        }
        width: 32px;
        height: 32px;
        padding: 8px;
>>>>>>> 5e5f9370
    }
}<|MERGE_RESOLUTION|>--- conflicted
+++ resolved
@@ -14,12 +14,8 @@
     --ifm-heading-color: #f2f3fb;
     --ifm-navbar-link-color: #f2f3fb;
 
-<<<<<<< HEAD
     --docsearch-text-color: #8c93a8;
     --docsearch-highlight-color: #f3f4fa;
-=======
-    --docsearch-text-color: #8d92af;
->>>>>>> 5e5f9370
 
     --color-background: #1a1b21;
     --color-background-subtle: #2a2d39;
@@ -82,12 +78,9 @@
 
     --ifm-heading-color: #242736;
 
-<<<<<<< HEAD
     --docsearch-text-color: #6c7590;
     --docsearch-highlight-color: #242836;
 
-=======
->>>>>>> 5e5f9370
     --color-background: #fff;
     --color-background-subtle: #f3f4fa;
     --color-field-background: #f8f9fc;
@@ -588,8 +581,53 @@
     border-left-width: var(--ifm-alert-border-left-width);
     border-radius: var(--ifm-alert-border-radius);
     box-shadow: var(--ifm-alert-shadow);
-<<<<<<< HEAD
-    padding: var(--ifm-alert-padding-vertical) var(--ifm-alert-padding-horizontal);
+    padding: var(--ifm-alert-padding-vertical)
+        var(--ifm-alert-padding-horizontal);
+}
+
+.DocSearch-Button-Key {
+    background: var(--color-background-subtle) !important;
+    box-shadow: none !important;
+    border: 1px solid var(--color-border) !important;
+    padding: 0 !important;
+    color: var(--color-text-muted) !important;
+}
+
+.navbar-sidebar__brand {
+    border-bottom: 1px solid var(--color-separator);
+    flex-direction: column;
+    height: auto;
+    padding: 0;
+}
+
+.menu-primary {
+    padding: 0;
+    .menu__list-item {
+        border-bottom: 1px solid var(--color-separator);
+        margin: 0px 24px !important;
+        a {
+            margin: 8px 0px 4px;
+            padding: 8px;
+        }
+        display: flex;
+    }
+    .menu__link {
+        font-size: 16px;
+        font-weight: 500;
+        line-height: 24px;
+    }
+}
+
+.navbar-sidebar__close {
+    margin-left: 16px;
+    svg {
+        g {
+            stroke: var(--color-icon);
+        }
+        width: 32px;
+        height: 32px;
+        padding: 8px;
+    }
 }
 
 .DocSearch-Modal {
@@ -830,53 +868,5 @@
 
     .DocSearch-NoResults-Prefill-List ul {
         padding: 0;
-=======
-    padding: var(--ifm-alert-padding-vertical)
-        var(--ifm-alert-padding-horizontal);
-}
-
-.DocSearch-Button-Key {
-    background: var(--color-background-subtle) !important;
-    box-shadow: none !important;
-    border: 1px solid var(--color-border) !important;
-    padding: 0 !important;
-    color: var(--color-text-muted) !important;
-}
-
-.navbar-sidebar__brand {
-    border-bottom: 1px solid var(--color-separator);
-    flex-direction: column;
-    height: auto;
-    padding: 0;
-}
-
-.menu-primary {
-    padding: 0;
-    .menu__list-item {
-        border-bottom: 1px solid var(--color-separator);
-        margin: 0px 24px !important;
-        a {
-            margin: 8px 0px 4px;
-            padding: 8px;
-        }
-        display: flex;
-    }
-    .menu__link {
-        font-size: 16px;
-        font-weight: 500;
-        line-height: 24px;
-    }
-}
-
-.navbar-sidebar__close {
-    margin-left: 16px;
-    svg {
-        g {
-            stroke: var(--color-icon);
-        }
-        width: 32px;
-        height: 32px;
-        padding: 8px;
->>>>>>> 5e5f9370
     }
 }
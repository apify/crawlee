/* eslint-disable global-require,import/no-extraneous-dependencies */
const { externalLinkProcessor } = require('./tools/utils/externalLink');
const pkg = require('../packages/crawlee/package.json');

const [v1, v2] = pkg.version.split('.');
const version = [v1, v2].join('.');

const packages = [
    'core',
    'browser-pool',
    'basic-crawler',
    'browser-crawler',
    'cheerio-crawler',
    'puppeteer-crawler',
    'playwright-crawler',
    'memory-storage',
    'utils',
    'types',
];
const packagesOrder = [
    '@crawlee/core',
    '@crawlee/cheerio',
    '@crawlee/puppeteer',
    '@crawlee/playwright',
    '@crawlee/basic',
    '@crawlee/browser',
    '@crawlee/memory-storage',
    '@crawlee/browser-pool',
    '@crawlee/utils',
    '@crawlee/types',
];

/** @type {Partial<import('@docusaurus/types').DocusaurusConfig>} */
module.exports = {
    title: 'Crawlee',
    tagline: 'The scalable web crawling, scraping and automation library for JavaScript/Node.js',
    url: 'https://crawlee.dev',
    baseUrl: '/',
    trailingSlash: false,
    organizationName: 'apify',
    projectName: 'crawlee',
    scripts: ['/js/custom.js'],
    favicon: 'img/favicon.ico',
    customFields: {
        markdownOptions: {
            html: true,
        },
        gaGtag: true,
        repoUrl: 'https://github.com/apify/crawlee',
    },
    onBrokenLinks:
    /** @type {import('@docusaurus/types').ReportingSeverity} */ ('throw'),
    onBrokenMarkdownLinks:
    /** @type {import('@docusaurus/types').ReportingSeverity} */ ('throw'),
    presets: /** @type {import('@docusaurus/types').PresetConfig[]} */ ([
        [
            '@docusaurus/preset-classic',
            /** @type {import('@docusaurus/preset-classic').Options} */
            ({
                docs: {
                    disableVersioning: true,
                    lastVersion: 'current',
                    versions: {
                        current: {
                            label: `v${version}`,
                        },
                    },
                    showLastUpdateAuthor: true,
                    showLastUpdateTime: true,
                    path: '../docs',
                    sidebarPath: './sidebars.js',
                    rehypePlugins: [externalLinkProcessor],
                },
                theme: {
                    customCss: '/src/css/custom.css',
                },
            }),
        ],
    ]),
    plugins: [
        [
            'docusaurus-plugin-typedoc-api',
            {
                projectRoot: `${__dirname}/..`,
                changelogs: true,
<<<<<<< HEAD
                packages: [
                    {
                        path: 'packages/core',
                    },
                    {
                        path: 'packages/browser-pool',
                    },
                    {
                        path: 'packages/basic-crawler',
                    },
                    {
                        path: 'packages/browser-crawler',
                    },
                    {
                        path: 'packages/http-crawler',
                    },
                    {
                        path: 'packages/cheerio-crawler',
                    },
                    {
                        path: 'packages/puppeteer-crawler',
                    },
                    {
                        path: 'packages/playwright-crawler',
                    },
                    {
                        path: 'packages/memory-storage',
                    },
                    {
                        path: 'packages/utils',
                    },
                    {
                        path: 'packages/types',
                    },
                ],
=======
                readmes: true,
                sortPackages: (a, b) => {
                    return packagesOrder.indexOf(a.packageName) - packagesOrder.indexOf(b.packageName);
                },
                packages: packages.map((name) => ({ path: `packages/${name}` })),
>>>>>>> c7648a8e
                typedocOptions: {
                    excludeExternals: false,
                },
            },
        ],
        [
            '@docusaurus/plugin-client-redirects',
            {
                redirects: [
                    {
                        from: '/docs',
                        to: '/docs/quick-start',
                    },
                    {
                        from: '/docs/guides/environment-variables',
                        to: '/docs/guides/configuration',
                    },
                    // {
                    //     from: '/docs/next',
                    //     to: '/docs/next/quick-start',
                    // },
                ],
            },
        ],
        [
            'docusaurus-gtm-plugin',
            {
                id: 'GTM-TKBX678',
            },
        ],
    ],
    themeConfig:
    /** @type {import('@docusaurus/preset-classic').ThemeConfig} */ ({
        docs: {
            versionPersistence: 'localStorage',
            sidebar: {
                hideable: true,
            },
        },
        navbar: {
            hideOnScroll: true,
            title: 'Crawlee',
            logo: {
                src: 'img/crawlee-light.svg',
                srcDark: 'img/crawlee-dark.svg',
            },
            items: [
                {
                    type: 'docsVersion',
                    to: 'docs/quick-start',
                    label: 'Docs',
                    position: 'left',
                },
                {
                    type: 'docsVersion',
                    to: 'docs/examples',
                    label: 'Examples',
                    position: 'left',
                },
                {
                    type: 'docsVersion',
                    to: 'api/core',
                    label: 'API',
                    position: 'left',
                    activeBaseRegex: 'api/(?!core/changelog)',
                },
                {
                    to: 'api/core/changelog',
                    label: 'Changelog',
                    position: 'left',
                    className: 'changelog',
                },
                {
                    type: 'docsVersionDropdown',
                    position: 'left',
                    dropdownItemsAfter: [
                        {
                            href: 'https://sdk.apify.com/docs/guides/getting-started',
                            label: '2.2',
                        },
                        {
                            href: 'https://sdk.apify.com/docs/1.3.1/guides/getting-started',
                            label: '1.3',
                        },
                    ],
                },
                {
                    href: 'https://github.com/apify/crawlee',
                    label: 'GitHub',
                    title: 'View on GitHub',
                    position: 'right',
                    className: 'icon',
                },
                {
                    href: 'https://discord.com/invite/jyEM2PRvMU',
                    label: 'Discord',
                    title: 'Chat on Discord',
                    position: 'right',
                    className: 'icon',
                },
            ],
        },
        colorMode: {
            defaultMode: 'light',
            disableSwitch: false,
            respectPrefersColorScheme: true,
        },
        prism: {
            defaultLanguage: 'typescript',
            theme: require('prism-react-renderer/themes/github'),
            darkTheme: require('prism-react-renderer/themes/dracula'),
            additionalLanguages: ['docker', 'log'],
        },
        metadata: [],
        image: 'img/crawlee-og.png',
        footer: {
            links: [
                {
                    title: 'Docs',
                    items: [
                        {
                            label: 'Guides',
                            to: 'docs/guides',
                        },
                        {
                            label: 'Examples',
                            to: 'docs/examples',
                        },
                        {
                            label: 'API reference',
                            to: 'api/core',
                        },
                        {
                            label: 'Upgrading to v3',
                            to: 'docs/upgrading/upgrading-to-v3',
                        },
                    ],
                },
                {
                    title: 'Community',
                    items: [
                        {
                            label: 'Discord',
                            href: 'https://discord.com/invite/jyEM2PRvMU',
                        },
                        {
                            label: 'Stack Overflow',
                            href: 'https://stackoverflow.com/questions/tagged/crawlee',
                        },
                        {
                            label: 'Twitter',
                            href: 'https://twitter.com/apify',
                        },
                        {
                            label: 'Facebook',
                            href: 'https://www.facebook.com/apifytech',
                        },
                    ],
                },
                {
                    title: 'More',
                    items: [
                        {
                            label: 'Apify Platform',
                            href: 'https://apify.com',
                        },
                        {
                            label: 'Docusaurus',
                            href: 'https://docusaurus.io',
                        },
                        {
                            label: 'GitHub',
                            href: 'https://github.com/apify/crawlee',
                        },
                    ],
                },
            ],
            logo: {
                src: 'img/apify_logo.svg',
                href: '/',
                width: '60px',
                height: '60px',
            },
        },
        algolia: {
            appId: '5JC94MPMLY',
            apiKey: '267679200b833c2ca1255ab276731869', // search only (public) API key
            indexName: 'crawlee',
            algoliaOptions: {
                facetFilters: ['version:VERSION'],
            },
        },
    }),
};<|MERGE_RESOLUTION|>--- conflicted
+++ resolved
@@ -83,49 +83,11 @@
             {
                 projectRoot: `${__dirname}/..`,
                 changelogs: true,
-<<<<<<< HEAD
-                packages: [
-                    {
-                        path: 'packages/core',
-                    },
-                    {
-                        path: 'packages/browser-pool',
-                    },
-                    {
-                        path: 'packages/basic-crawler',
-                    },
-                    {
-                        path: 'packages/browser-crawler',
-                    },
-                    {
-                        path: 'packages/http-crawler',
-                    },
-                    {
-                        path: 'packages/cheerio-crawler',
-                    },
-                    {
-                        path: 'packages/puppeteer-crawler',
-                    },
-                    {
-                        path: 'packages/playwright-crawler',
-                    },
-                    {
-                        path: 'packages/memory-storage',
-                    },
-                    {
-                        path: 'packages/utils',
-                    },
-                    {
-                        path: 'packages/types',
-                    },
-                ],
-=======
                 readmes: true,
                 sortPackages: (a, b) => {
                     return packagesOrder.indexOf(a.packageName) - packagesOrder.indexOf(b.packageName);
                 },
                 packages: packages.map((name) => ({ path: `packages/${name}` })),
->>>>>>> c7648a8e
                 typedocOptions: {
                     excludeExternals: false,
                 },

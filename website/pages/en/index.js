/**
 * Copyright (c) 2017-present, Facebook, Inc.
 *
 * This source code is licensed under the MIT license found in the
 * LICENSE file in the root directory of this source tree.
 */

const React = require('react');

const CompLibrary = require('../../core/CompLibrary.js');

const MarkdownBlock = CompLibrary.MarkdownBlock;
/* Used to read markdown */
const Container = CompLibrary.Container;
const GridBlock = CompLibrary.GridBlock;

const siteConfig = require(`${process.cwd()}/siteConfig.js`);

function imgUrl(img) {
    return `${siteConfig.baseUrl}img/${img}`;
}

function docUrl(doc, language) {
    return `${siteConfig.baseUrl}docs/${language ? `${language}/` : ''}${doc}`;
}

function pageUrl(page, language) {
    return siteConfig.baseUrl + (language ? `${language}/` : '') + page;
}

class Button extends React.Component {
    render() {
        return (
            <div className="pluginWrapper buttonWrapper">
                <a className="button" href={this.props.href} target={this.props.target}>
                    {this.props.children}
                </a>
            </div>
        );
    }
}

Button.defaultProps = {
    target: '_self',
};

const SplashContainer = props => (
    <div className="homeContainer">
        <div className="homeSplashFade">
            <div className="wrapper homeWrapper">{props.children}</div>
        </div>
    </div>
);

const Logo = props => (
    <div className="projectLogo">
        <img src={props.img_src} alt="Project Logo"/>
    </div>
);

const ProjectTitle = () => (
    <h2 className="projectTitle">
        {siteConfig.title}
        <small>{siteConfig.tagline}</small>
    </h2>
);

const PromoSection = props => (
    <div className="section promoSection">
        <div className="promoRow">
            <div className="pluginRowBlock">{props.children}</div>
        </div>
    </div>
);

class HomeSplash extends React.Component {
    render() {
        const language = this.props.language || '';
        return (
            <SplashContainer>
                {/*<Logo img_src={imgUrl('apify_logo.svg')}/>*/}
                <div className="inner">
                    <ProjectTitle/>
                    <PromoSection>
                        <Button href={docUrl('api/apify', language)}>Read the Docs</Button>
                        <Button href={docUrl('examples/basiccrawler', language)}>See Examples</Button>
                        <Button href="#try">Try It Out</Button>
                    </PromoSection>
                </div>
                <a
                    className="github-button"
                    href={this.props.config.repoUrl}
                    data-icon="octicon-star"
                    data-count-href="/apifytech/apify-js/stargazers"
                    data-show-count="true"
                    data-count-aria-label="# stargazers on GitHub"
                    aria-label="Star Apify SDK on GitHub">
                    Star
                </a>
            </SplashContainer>
        );
    }
}

const Block = props => (
    <Container
        padding={props.paddingBottomOnly ? ['bottom'] : ['bottom', 'top']}
        id={props.id}
        background={props.background}>
        <GridBlock align={props.gridBlockAlign || 'center'} contents={props.children} layout={props.layout}/>
    </Container>
);

const Features = () => (
    <Block layout="fourColumn" paddingBottomOnly>
        {[
            {
                content: '**JavaScript** is the language of the web. Although there are JavaScript tools like [puppeteer](https://www.npmjs.com/package/puppeteer) and [cheerio](https://www.npmjs.com/package/cheerio), ' +
                    'there was no universal framework that would enable the **large-scale high-performance** web scraping and crawling of any website. **Until now!**',
                image: imgUrl('javascript_logo.svg'),
                imageAlign: 'top',
                title: 'Runs on JavaScript',
            },
            {
                content: 'Run **headless Chrome** or Selenium, manage **lists and queues** of URLs to crawl, run crawlers in **parallel** at maximum system capacity. ' +
                    'Handle **storage and export** of results and rotate **proxies**.',
                image: imgUrl('robot.png'),
                imageAlign: 'top',
                title: 'Automates any web workflow',
            },
            {
                content: 'Apify SDK can be used **stand-alone** in your Node.js projects or it can run as a **serverless microservice on the Apify Cloud**. ' +
                    '[Get started with Apify Cloud](https://my.apify.com/actors)',
                image: imgUrl('cloud_icon.svg'),
                imageAlign: 'top',
                title: 'Works locally and in the cloud',
            }
        ]}
    </Block>
);

// const FeatureCallout = () => (
//     <div
//         className="productShowcaseSection paddingBottom"
//         style={{ textAlign: 'center' }}>
//         <h2>All the features you need are already included</h2>
//         <MarkdownBlock>
//             We've built three different crawler classes for you so that you can be up and running in no time.
//             Need to crawl plain HTML? Use our **blazing fast** [`CheerioCrawler`](examples/cheeriocrawler).
//
//             For complex websites that use **React, Vue** and other front-end javascript libraries and require real-time manipulation,
//             spawn a headless browser with our [`PuppeteerCrawler`](examples/puppeteercrawler).
//
//             And if you need **control of all aspects** of your crawling, just use the bare bones [`BasicCrawler`](examples/basiccrawler)
//
//             All of your crawlers will be automatically **scaled** based on available system resources with our [`AutoscaledPool`](api/AutoscaledPool).
//             And if you use the [Apify Cloud](https://my.apify.com/actors), we will also provide you with a pool of **Proxies** to avoid detection.
//
//             For your persistence needs, check out the [`Dataset`](api/dataset) and [`Key-Value Store`](api/keyvaluestore) storages.
//         </MarkdownBlock>
//     </div>
// );

const EasyCrawling = () => (
    <Block background="light" gridBlockAlign="left">
        {[
            {
<<<<<<< HEAD
                content: 'There are three main class that you can use to start crawling the web in no time. ' +
                    'Need to crawl plain HTML? Use the **blazing fast** [`CheerioCrawler`](examples/cheeriocrawler).\n' +
=======
                content: 'There are three main class that you can use to start crawling web in no time. ' +
                    'Do you need to crawl just the plain HTML? Use the **blazing fast** [`CheerioCrawler`](docs/examples/cheeriocrawler).\n' +
>>>>>>> 52d24477
                    'For complex websites that use **React**, **Vue** or other front-end javascript libraries and require JavaScript execution, ' +
                    'spawn a headless browser with [`PuppeteerCrawler`](docs/examples/puppeteercrawler).\n' +
                    'To **control of all aspects** of your crawling, just use the bare bones [`BasicCrawler`](docs/examples/basiccrawler)',
                image: imgUrl('chrome_scrape.gif'),
                imageAlign: 'right',
                title: 'Easy crawling',
            },
        ]}
    </Block>
);

const PowerfulTools = () => (
    <Block gridBlockAlign="left">
        {[
            {
                content: 'All the crawlers are automatically **scaled** based on available system resources using the [`AutoscaledPool`](docs/api/autoscaledpool) class. ' +
                    'When you run your code on the [Apify Cloud](https://my.apify.com/actors), you can also take advantage of a pool of **proxies** to avoid detection. ' +
                    'For data storage, you can use the [`Dataset`](docs/api/dataset) and [`Key-value store`](docs/api/keyvaluestore) classes.',
                image: imgUrl('source_code.png'),
                imageAlign: 'left',
                title: 'Powerful tools',
            },
        ]}
    </Block>
);


const TryOut = () => (
    <Block id="try" background="light" gridBlockAlign="left">
        {[
            {
                content: 'Install **Apify SDK** into a Node.js project. You must have Node.js 8 or higher installed.\n' +
                    '```\n' +
                    'npm install apify\n' +
                    '```\n' +
                    'Copy the following code into a file in the project, for example `main.js`:\n' +
                    '```\n' +
                    'const Apify = require(\'apify\');\n' +
                    '\n' +
                    'Apify.main(async () => {\n' +
                    '    const requestQueue = await Apify.openRequestQueue();\n' +
                    '    await requestQueue.addRequest({ url: \'https://www.iana.org/\' });\n' +
                    '    const pseudoUrls = [new Apify.PseudoUrl(\'https://www.iana.org/[.*]\')];\n' +
                    '\n' +
                    '    const crawler = new Apify.PuppeteerCrawler({\n' +
                    '        requestQueue,\n' +
                    '        handlePageFunction: async ({ request, page }) => {\n' +
                    '            const title = await page.title();\n' +
                    '            console.log(`Title of ${request.url}: ${title}`);\n' +
                    '            await Apify.utils.puppeteer.enqueueLinks(page, \'a\', pseudoUrls, requestQueue);\n' +
                    '        },\n' +
                    '        maxRequestsPerCrawl: 100,\n' +
                    '        maxConcurrency: 10,\n' +
                    '    });\n' +
                    '\n' +
                    '    await crawler.run();\n' +
                    '});\n' +
                    '```\n' +
                    'Execute the following command in the project\'s folder and watch it recursively crawl ' +
                    '[IANA](https://www.iana.org) with Puppeteer and Chromium.\n' +
                    '```\n' +
                    'node main.js\n' +
                    '```\n',
                // image: imgUrl('apify_logo.svg'),
                // imageAlign: 'right',
                title: 'Try it out',
            },
        ]}
    </Block>
);

// const Showcase = props => {
//     if ((siteConfig.users || []).length === 0) {
//         return null;
//     }
//
//     const showcase = siteConfig.users.filter(user => user.pinned)
//         .map(user => (
//             <a href={user.infoLink} key={user.infoLink}>
//                 <img src={user.image} alt={user.caption} title={user.caption}/>
//             </a>
//         ));
//
//     return (
//         <div className="productShowcaseSection paddingBottom">
//             <h2>Who is Using This?</h2>
//             <p>This project is used by all these people</p>
//             <div className="logos">{showcase}</div>
//             <div className="more-users">
//                 <a className="button" href={pageUrl('users.html', props.language)}>
//                     More {siteConfig.title} Users
//                 </a>
//             </div>
//         </div>
//     );
// };

class Index extends React.Component {
    render() {
        const language = this.props.language || '';

        return (
            <div>
                <HomeSplash language={language} config={siteConfig}/>
                <div className="mainContainer">
                    <Features/>
                    {/*<FeatureCallout/>*/}
                    <EasyCrawling/>
                    <PowerfulTools/>
                    <TryOut/>
                    {/*<Showcase language={language}/>*/}
                </div>
            </div>
        );
    }
}

module.exports = Index;<|MERGE_RESOLUTION|>--- conflicted
+++ resolved
@@ -165,13 +165,8 @@
     <Block background="light" gridBlockAlign="left">
         {[
             {
-<<<<<<< HEAD
                 content: 'There are three main class that you can use to start crawling the web in no time. ' +
-                    'Need to crawl plain HTML? Use the **blazing fast** [`CheerioCrawler`](examples/cheeriocrawler).\n' +
-=======
-                content: 'There are three main class that you can use to start crawling web in no time. ' +
-                    'Do you need to crawl just the plain HTML? Use the **blazing fast** [`CheerioCrawler`](docs/examples/cheeriocrawler).\n' +
->>>>>>> 52d24477
+                    'Need to crawl plain HTML? Use the **blazing fast** [`CheerioCrawler`](docs/examples/cheeriocrawler).\n' +
                     'For complex websites that use **React**, **Vue** or other front-end javascript libraries and require JavaScript execution, ' +
                     'spawn a headless browser with [`PuppeteerCrawler`](docs/examples/puppeteercrawler).\n' +
                     'To **control of all aspects** of your crawling, just use the bare bones [`BasicCrawler`](docs/examples/basiccrawler)',

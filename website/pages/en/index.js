/**
 * Copyright (c) 2017-present, Facebook, Inc.
 *
 * This source code is licensed under the MIT license found in the
 * LICENSE file in the root directory of this source tree.
 */

const React = require('react');

const CompLibrary = require('../../core/CompLibrary.js');

const MarkdownBlock = CompLibrary.MarkdownBlock;
/* Used to read markdown */
const Container = CompLibrary.Container;
const GridBlock = CompLibrary.GridBlock;

const siteConfig = require(`${process.cwd()}/siteConfig.js`);

function imgUrl(img) {
    return `${siteConfig.baseUrl}img/${img}`;
}

function docUrl(doc, language) {
    return `${siteConfig.baseUrl}docs/${language ? `${language}/` : ''}${doc}`;
}

function pageUrl(page, language) {
    return siteConfig.baseUrl + (language ? `${language}/` : '') + page;
}

class Button extends React.Component {
    render() {
        return (
            <div className="pluginWrapper buttonWrapper">
                <a className="button" href={this.props.href} target={this.props.target}>
                    {this.props.children}
                </a>
            </div>
        );
    }
}

Button.defaultProps = {
    target: '_self',
};

const SplashContainer = props => (
    <div className="homeContainer">
        <div className="homeSplashFade">
            <div className="wrapper homeWrapper">{props.children}</div>
        </div>
    </div>
);

const Logo = props => (
    <div className="projectLogo">
        <img src={props.img_src} alt="Project Logo"/>
    </div>
);

const ProjectTitle = () => (
    <h2 className="projectTitle">
        {siteConfig.title}
        <small>{siteConfig.tagline}</small>
    </h2>
);

const PromoSection = props => (
    <div className="section promoSection">
        <div className="promoRow">
            <div className="pluginRowBlock">{props.children}</div>
        </div>
    </div>
);

class HomeSplash extends React.Component {
    render() {
        const language = this.props.language || '';
        return (
            <SplashContainer>
                {/*<Logo img_src={imgUrl('apify_logo.svg')}/>*/}
                <div className="inner">
                    <ProjectTitle/>
                    <PromoSection>
                        <Button href={docUrl('api/apify', language)}>Read the Docs</Button>
                        <Button href={docUrl('examples/basiccrawler', language)}>See Examples</Button>
                        <Button href="#try">Try It Out</Button>
                    </PromoSection>
                </div>
                <a
                    className="github-button"
                    href={this.props.config.repoUrl}
                    data-icon="octicon-star"
                    data-count-href="/apifytech/apify-js/stargazers"
                    data-show-count="true"
                    data-count-aria-label="# stargazers on GitHub"
                    aria-label="Star Apify SDK on GitHub">
                    Star
                </a>
            </SplashContainer>
        );
    }
}

const Block = props => (
    <Container
        padding={props.paddingBottomOnly ? ['bottom'] : ['bottom', 'top']}
        id={props.id}
        background={props.background}>
        <GridBlock align={props.gridBlockAlign || 'center'} contents={props.children} layout={props.layout}/>
    </Container>
);

const Features = () => (
    <Block layout="fourColumn" paddingBottomOnly>
        {[
            {
                content: '**JavaScript** is the language of the web. Although there are JavaScript tools like [puppeteer](https://www.npmjs.com/package/puppeteer) and [cheerio](https://www.npmjs.com/package/cheerio), ' +
                    'there was no universal framework that would enable **large-scale high-performance** web scraping and crawling of any website. **Until now!**',
                image: imgUrl('javascript_logo.svg'),
                imageAlign: 'top',
                title: 'Runs on JavaScript',
            },
            {
                content: 'Run **headless Chrome** or Selenium, manage **lists and queues** of URLs to crawl, run crawlers in **parallel** at maximum system capacity. ' +
                    'Handle **storage and export** of results and rotate **proxies**.',
                image: imgUrl('robot.png'),
                imageAlign: 'top',
                title: 'Automates any web workflow',
            },
            {
                content: 'Apify SDK can be used **stand-alone** in your Node.js projects or it can run as a **serverless microservice on the Apify Cloud**. ' +
                    '[Get started with Apify Cloud](https://my.apify.com/actors)',
                image: imgUrl('cloud_icon.svg'),
                imageAlign: 'top',
                title: 'Works locally and in the cloud',
            }
        ]}
    </Block>
);

// const FeatureCallout = () => (
//     <div
//         className="productShowcaseSection paddingBottom"
//         style={{ textAlign: 'center' }}>
//         <h2>All the features you need are already included</h2>
//         <MarkdownBlock>
//             We've built three different crawler classes for you so that you can be up and running in no time.
//             Need to crawl plain HTML? Use our **blazing fast** [`CheerioCrawler`](examples/cheeriocrawler).
//
//             For complex websites that use **React, Vue** and other front-end javascript libraries and require real-time manipulation,
//             spawn a headless browser with our [`PuppeteerCrawler`](examples/puppeteercrawler).
//
//             And if you need **control of all aspects** of your crawling, just use the bare bones [`BasicCrawler`](examples/basiccrawler)
//
//             All of your crawlers will be automatically **scaled** based on available system resources with our [`AutoscaledPool`](api/AutoscaledPool).
//             And if you use the [Apify Cloud](https://my.apify.com/actors), we will also provide you with a pool of **Proxies** to avoid detection.
//
//             For your persistence needs, check out the [`Dataset`](api/dataset) and [`Key-Value Store`](api/keyvaluestore) storages.
//         </MarkdownBlock>
//     </div>
// );

const EasyCrawling = () => (
    <Block background="light" gridBlockAlign="left">
        {[
            {
                content: 'There are three main classes that you can use to start crawling the web in no time. ' +
                    'Need to crawl plain HTML? Use the **blazing fast** [`CheerioCrawler`](docs/examples/cheeriocrawler).\n' +
                    'For complex websites that use **React**, **Vue** or other front-end javascript libraries and require JavaScript execution, ' +
                    'spawn a headless browser with [`PuppeteerCrawler`](docs/examples/puppeteercrawler).\n' +
                    'To **control all aspects** of your crawling, just use the bare bones [`BasicCrawler`](docs/examples/basiccrawler)',
                image: imgUrl('chrome_scrape.gif'),
                imageAlign: 'right',
                title: 'Easy crawling',
            },
        ]}
    </Block>
);

const PowerfulTools = () => (
    <Block gridBlockAlign="left">
        {[
            {
                content: 'All the crawlers are automatically **scaled** based on available system resources using the [`AutoscaledPool`](docs/api/autoscaledpool) class. ' +
                    'When you run your code on the [Apify Cloud](https://my.apify.com/actors), you can also take advantage of a pool of **proxies** to avoid detection. ' +
<<<<<<< HEAD
                    'For the data storage, you can use the [`Dataset`](docs/api/dataset) and [`KeyValueStore`](docs/api/keyvaluestore) classes.',
=======
                    'For data storage, you can use the [`Dataset`](docs/api/dataset) and [`Key-value store`](docs/api/keyvaluestore) classes.',
>>>>>>> 47f8769b
                image: imgUrl('source_code.png'),
                imageAlign: 'left',
                title: 'Powerful tools',
            },
        ]}
    </Block>
);


const TryOut = () => (
    <Block id="try" background="light" gridBlockAlign="left">
        {[
            {
                content: 'Install **Apify SDK** into a Node.js project. You must have Node.js 8 or higher installed.\n' +
                    '```\n' +
                    'npm install apify\n' +
                    '```\n' +
                    'Copy the following code into a file in the project, for example `main.js`:\n' +
                    '```\n' +
                    'const Apify = require(\'apify\');\n' +
                    '\n' +
                    'Apify.main(async () => {\n' +
                    '    const requestQueue = await Apify.openRequestQueue();\n' +
                    '    await requestQueue.addRequest({ url: \'https://www.iana.org/\' });\n' +
                    '    const pseudoUrls = [new Apify.PseudoUrl(\'https://www.iana.org/[.*]\')];\n' +
                    '\n' +
                    '    const crawler = new Apify.PuppeteerCrawler({\n' +
                    '        requestQueue,\n' +
                    '        handlePageFunction: async ({ request, page }) => {\n' +
                    '            const title = await page.title();\n' +
                    '            console.log(`Title of ${request.url}: ${title}`);\n' +
                    '            await Apify.utils.puppeteer.enqueueLinks(page, \'a\', pseudoUrls, requestQueue);\n' +
                    '        },\n' +
                    '        maxRequestsPerCrawl: 100,\n' +
                    '        maxConcurrency: 10,\n' +
                    '    });\n' +
                    '\n' +
                    '    await crawler.run();\n' +
                    '});\n' +
                    '```\n' +
                    'Execute the following command in the project\'s folder and watch it recursively crawl ' +
                    '[IANA](https://www.iana.org) with Puppeteer and Chromium.\n' +
                    '```\n' +
                    'node main.js\n' +
                    '```\n',
                // image: imgUrl('apify_logo.svg'),
                // imageAlign: 'right',
                title: 'Try it out',
            },
        ]}
    </Block>
);

// const Showcase = props => {
//     if ((siteConfig.users || []).length === 0) {
//         return null;
//     }
//
//     const showcase = siteConfig.users.filter(user => user.pinned)
//         .map(user => (
//             <a href={user.infoLink} key={user.infoLink}>
//                 <img src={user.image} alt={user.caption} title={user.caption}/>
//             </a>
//         ));
//
//     return (
//         <div className="productShowcaseSection paddingBottom">
//             <h2>Who is Using This?</h2>
//             <p>This project is used by all these people</p>
//             <div className="logos">{showcase}</div>
//             <div className="more-users">
//                 <a className="button" href={pageUrl('users.html', props.language)}>
//                     More {siteConfig.title} Users
//                 </a>
//             </div>
//         </div>
//     );
// };

class Index extends React.Component {
    render() {
        const language = this.props.language || '';

        return (
            <div>
                <HomeSplash language={language} config={siteConfig}/>
                <div className="mainContainer">
                    <Features/>
                    {/*<FeatureCallout/>*/}
                    <EasyCrawling/>
                    <PowerfulTools/>
                    <TryOut/>
                    {/*<Showcase language={language}/>*/}
                </div>
            </div>
        );
    }
}

module.exports = Index;<|MERGE_RESOLUTION|>--- conflicted
+++ resolved
@@ -184,11 +184,7 @@
             {
                 content: 'All the crawlers are automatically **scaled** based on available system resources using the [`AutoscaledPool`](docs/api/autoscaledpool) class. ' +
                     'When you run your code on the [Apify Cloud](https://my.apify.com/actors), you can also take advantage of a pool of **proxies** to avoid detection. ' +
-<<<<<<< HEAD
-                    'For the data storage, you can use the [`Dataset`](docs/api/dataset) and [`KeyValueStore`](docs/api/keyvaluestore) classes.',
-=======
                     'For data storage, you can use the [`Dataset`](docs/api/dataset) and [`Key-value store`](docs/api/keyvaluestore) classes.',
->>>>>>> 47f8769b
                 image: imgUrl('source_code.png'),
                 imageAlign: 'left',
                 title: 'Powerful tools',

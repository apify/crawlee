import fs from 'fs';
import path from 'path';
import { ENV_VARS } from 'apify-shared/consts';
import express from 'express';
import bodyParser from 'body-parser';
import sinon from 'sinon';
import { Readable } from 'stream';
import * as iconv from 'iconv-lite';
import log from '../../build/utils_log';
import Apify from '../../build';
import { sleep } from '../../build/utils';
import { Session } from '../../build/session_pool/session';
import { STATUS_CODES_BLOCKED } from '../../build/constants';
import LocalStorageDirEmulator from '../local_storage_dir_emulator';
import * as utilsRequest from '../../build/utils_request';
import CrawlerExtension from '../../build/crawlers/crawler_extension';


// Add common props to mocked request responses.
const responseMock = {
    url: 'loadedUrl',
};

const HOST = '127.0.0.1';

const responseSamples = {
    json: { foo: 'bar' },
    xml: '<?xml version="1.0" encoding="UTF-8"?>\n'
        + '<items>\n'
        + '<item>\n'
        + '    <url>https://apify.com</url>\n'
        + '    <title>Web Scraping, Data Extraction and Automation &#xB7; Apify</title>\n'
        + '</item>\n'
        + '</items>',
    image: fs.readFileSync(path.join(__dirname, 'data/apify.png')),
};

const app = express();
app.use(bodyParser.urlencoded({
    extended: true,
}));
app.use(bodyParser.json());
app.post('/mock', (req, res) => {
    const { headers, statusCode, error = false, body } = req.body;

    if (error) {
        throw new Error(error);
    }

    Object.entries(headers).forEach(([key, value]) => res.setHeader(key, value));

    res.status(statusCode).send(body);
});

app.get('/invalidContentType', (req, res) => {
    res.send({ some: 'json' });
});

app.post('/jsonError', (req, res) => {
    res
        .status(500)
        .json({ message: 'CUSTOM_ERROR' });
});


app.get('/mirror', (req, res) => {
    res.send('<html><head><title>Title</title></head><body>DATA</body></html>');
});

app.get('/json-type', (req, res) => {
    res.json(responseSamples.json);
});
app.get('/xml-type', (req, res) => {
    res.type('application/xml');
    res.send(responseSamples.xml);
});
app.get('/image-type', (req, res) => {
    res.type('image/png');
    res.send(responseSamples.image);
});

app.get('/timeout', async (req, res) => {
    await sleep(32000);
    res.type('html').send('<div>TEST</div>');
});

/* eslint-disable no-underscore-dangle */
describe('CheerioCrawler', () => {
    let logLevel;
    let server;
    let port;
    let localStorageEmulator;
    beforeAll(async () => {
        logLevel = log.getLevel();
        log.setLevel(log.LEVELS.ERROR);
        server = await startExpressAppPromise(app, 0);
        port = server.address().port; //eslint-disable-line
        localStorageEmulator = new LocalStorageDirEmulator();
    });

    beforeEach(async () => {
        await localStorageEmulator.init();
    });

    afterAll(async () => {
        log.setLevel(logLevel);
        await localStorageEmulator.destroy();
        server.close();
    });

    test('should work', async () => {
        const requestList = await getRequestListForMirror(port);
        const processed = [];
        const failed = [];
        const handlePageFunction = async ({ $, html, request }) => {
            request.userData.title = $('title').text();
            request.userData.html = html;
            processed.push(request);
        };

        const cheerioCrawler = new Apify.CheerioCrawler({
            requestList,
            minConcurrency: 2,
            maxConcurrency: 2,
            handlePageFunction,
            handleFailedRequestFunction: ({ request }) => failed.push(request),
        });

        await cheerioCrawler.run();

        expect(cheerioCrawler.autoscaledPool.minConcurrency).toBe(2);
        expect(processed).toHaveLength(3);
        expect(failed).toHaveLength(0);

        processed.forEach((request) => {
            expect(request.userData.title).toBe('Title');
            expect(typeof request.userData.html).toBe('string');
            expect(request.userData.html.length).not.toBe(0);
        });
    });

    test('should ignore ssl by default', async () => {
        const sources = [
            { url: 'http://example.com/?q=1' },
        ];
        const requestList = new Apify.RequestList({ sources });
        const handlePageFunction = async () => {};

        const cheerioCrawler = new Apify.CheerioCrawler({
            requestList,
            maxConcurrency: 1,
            handlePageFunction,
        });

        await requestList.initialize();
        await cheerioCrawler.run();

        expect(cheerioCrawler.ignoreSslErrors).toBeTruthy();
    });

    test('should trigger prepareRequestFunction', async () => {
        const MODIFIED_URL = 'http://example.com/?q=2';
        const sources = [
            { url: 'http://example.com/' },

        ];
        let failed = null;
        let success;
        const requestList = new Apify.RequestList({ sources });
        const handlePageFunction = async ({ request }) => {
            success = request;
        };
        await requestList.initialize();

        const cheerioCrawler = new Apify.CheerioCrawler({
            requestList,
            handlePageFunction,
            handleFailedRequestFunction: ({ request }) => {
                failed = request;
            },
            prepareRequestFunction: async ({ request }) => {
                request.url = MODIFIED_URL;
                return request;
            },
        });
        await cheerioCrawler.run();
        expect(failed).toBe(null);
        expect(success.url).toEqual(MODIFIED_URL);
    });

    describe('should timeout', () => {
        let ll;
        beforeAll(() => {
            ll = log.getLevel();
            log.setLevel(log.LEVELS.OFF);
        });

        afterAll(() => {
            log.setLevel(ll);
        });

        test('after requestTimeoutSecs', async () => {
            const sources = [
                { url: 'http://example.com/?q=0' },
                { url: 'http://example.com/?q=1' },
                { url: 'http://example.com/?q=2' },
            ];
            const processed = [];
            const failed = [];
            const requestList = new Apify.RequestList({ sources });
            const handlePageFunction = async ({ request }) => {
                processed.push(request);
            };

            const cheerioCrawler = new Apify.CheerioCrawler({
                requestList,
                requestTimeoutSecs: 5 / 1000,
                maxRequestRetries: 1,
                minConcurrency: 2,
                maxConcurrency: 2,
                handlePageFunction,
                handleFailedRequestFunction: ({ request }) => failed.push(request),
            });

            cheerioCrawler._requestFunction = async () => {
                await sleep(300);
                return '<html><head></head><body>Body</body></html>';
            };

            await requestList.initialize();
            await cheerioCrawler.run();

            expect(processed).toHaveLength(0);
            expect(failed).toHaveLength(3);

            failed.forEach((request) => {
                expect(request.errorMessages).toHaveLength(2);
                expect(request.errorMessages[0]).toMatch('request timed out');
                expect(request.errorMessages[1]).toMatch('request timed out');
            });
        });

        test('after handlePageTimeoutSecs', async () => {
            const failed = [];
            const requestList = await getRequestListForMirror(port);
            const handlePageFunction = async () => {
                await sleep(2000);
            };

            const cheerioCrawler = new Apify.CheerioCrawler({
                requestList,
                handlePageTimeoutSecs: 1,
                maxRequestRetries: 1,
                minConcurrency: 2,
                maxConcurrency: 2,
                handlePageFunction,
                handleFailedRequestFunction: ({ request }) => failed.push(request),
            });

            // Override low value to prevent seeing timeouts from BasicCrawler
            cheerioCrawler.basicCrawler.handleRequestTimeoutMillis = 10000;

            await cheerioCrawler.run();

            expect(failed).toHaveLength(3);

            failed.forEach((request) => {
                expect(request.errorMessages).toHaveLength(2);
                expect(request.errorMessages[0]).toMatch('handlePageFunction timed out');
                expect(request.errorMessages[1]).toMatch('handlePageFunction timed out');
            });
        });
    });

    describe('should not timeout by the default httpRequest timeoutSecs', () => {
        it('when requestTimeoutSecs is greater than 30', async () => {
            const sources = [
                { url: `http://${HOST}:${port}/timeout?a=12` },
                { url: `http://${HOST}:${port}/timeout?a=23` },
            ];
            const processed = [];
            const failed = [];
            const requestList = new Apify.RequestList({ sources });
            const handlePageFunction = async ({ request }) => {
                processed.push(request);
            };

            const cheerioCrawler = new Apify.CheerioCrawler({
                requestList,
                maxRequestRetries: 1,
                requestTimeoutSecs: 35,
                minConcurrency: 2,
                maxConcurrency: 2,
                handlePageFunction,
                handleFailedRequestFunction: ({ request }) => failed.push(request),
            });

            await requestList.initialize();
            await cheerioCrawler.run();

            expect(processed).toHaveLength(2);
            expect(failed).toHaveLength(0);
        }, 40000);
    });

    describe('should ensure text/html Content-Type', () => {
        test('by setting a correct Accept header', async () => {
            const headers = [];
            const requestList = await getRequestListForMirror(port);
            const crawler = new Apify.CheerioCrawler({
                requestList,
                handlePageFunction: async ({ response }) => {
                    headers.push(response.request.gotOptions.headers);
                },
            });

            await crawler.run();
            headers.forEach(h => expect(h.Accept).toBe('text/html,application/xhtml+xml,application/xml;q=0.9,*/*;q=0.8'));
        });

        describe('by throwing', () => {
            let crawler;
            let handlePageInvocationCount = 0;
            let errorMessages = [];

            beforeEach(() => {
                log.setLevel(log.LEVELS.OFF);
            });
            afterEach(async () => {
                log.setLevel(log.LEVELS.ERROR);
                crawler = null;
                handlePageInvocationCount = 0;
                errorMessages = [];
            });


            test('when invalid Content-Type header is received', async () => {
                // Mock Request to inject invalid response headers.

                crawler = new Apify.CheerioCrawler({
                    requestList: await getRequestListForMock(port, {
                        headers: {
                            'content-type': 'application/json',
                        },
                        statusCode: 200,
                    }),
                    maxRequestRetries: 1,
                    handlePageFunction: async () => {
                        handlePageInvocationCount++;
                    },
                    handleFailedRequestFunction: async ({ request }) => {
                        errorMessages = [...errorMessages, ...request.errorMessages];
                    },
                });

                await crawler.run();

                expect(handlePageInvocationCount).toBe(0);
                expect(errorMessages).toHaveLength(4);
                errorMessages.forEach(msg => expect(msg).toMatch(
                    'Content-Type application/json, but only text/html, '
                        + 'application/xhtml+xml are allowed. Skipping resource.',
                ));
            });

            test('when statusCode >= 500 and text/html is received', async () => {
                // sometimes if you get blocked you can get 500+ with some html inside
                crawler = new Apify.CheerioCrawler({
                    requestList: await getRequestListForMock(port, {
                        statusCode: 508,
                        headers: {
                            'content-type': 'text/html',
                        },
                        body: 'DATABASE ERRROR',
                    }),
                    maxRequestRetries: 1,
                    handlePageFunction: async () => {
                        handlePageInvocationCount++;
                    },
                    handleFailedRequestFunction: async ({ request }) => {
                        errorMessages = [...errorMessages, ...request.errorMessages];
                    },
                });
                await crawler.run();

                expect(handlePageInvocationCount).toBe(0);
                expect(errorMessages).toHaveLength(8);
                errorMessages.forEach(msg => expect(msg).toMatch('Internal Server Error'));
            });

            test('when statusCode >= 500 and application/json is received', async () => {
                crawler = new Apify.CheerioCrawler({
                    requestList: await getRequestListForMock(port, {}, 'jsonError'),
                    maxRequestRetries: 1,
                    handlePageFunction: async () => {
                        handlePageInvocationCount++;
                    },
                    handleFailedRequestFunction: async ({ request }) => {
                        errorMessages = [...errorMessages, ...request.errorMessages];
                    },
                });
                await crawler.run();

                expect(handlePageInvocationCount).toBe(0);
                expect(errorMessages).toHaveLength(8);
                errorMessages.forEach(msg => expect(msg).toMatch('CUSTOM_ERROR'));
            });

            test('when 406 is received', async () => {
                // Mock Request to respond with a 406.
                crawler = new Apify.CheerioCrawler({
                    requestList: await getRequestListForMock(port, {
                        headers: {
                            'content-type': 'text/plain',
                        },
                        statusCode: 406,
                    }),
                    maxRequestRetries: 1,
                    handlePageFunction: async () => {
                        handlePageInvocationCount++;
                    },
                    handleFailedRequestFunction: async ({ request }) => {
                        errorMessages = [...errorMessages, ...request.errorMessages];
                    },
                });
                await crawler.run();

                expect(handlePageInvocationCount).toBe(0);
                expect(errorMessages).toHaveLength(4);
                errorMessages.forEach(msg => expect(msg).toMatch('is not available in HTML format. Skipping resource.'));
            });
        });
    });

    test('should work with all defaults content types', async () => {
        let handledRequests = 0;
        const contentTypes = ['text/html', 'application/xhtml+xml'];
        const sources = contentTypes.map(contentType => ({
            url: `http://${HOST}:${port}/mock?ct=${contentType}`,
            payload: JSON.stringify({ headers: { 'Content-Type': contentType }, statusCode: 200 }),
            method: 'POST',
            headers: { 'Content-Type': 'application/json' },
        }));
        const requestList = new Apify.RequestList({
            sources,
        });
        await requestList.initialize();
        const crawler = new Apify.CheerioCrawler({
            requestList,
            handlePageFunction: async () => {
                handledRequests++;
            },
        });
        await crawler.run();
        expect(handledRequests).toEqual(contentTypes.length);
    });

    describe('should work with all content types from options.additionalMimeTypes', () => {
        const handlePageInvocationParams = [];
        let handleFailedInvocationCount = 0;
        beforeAll(async () => {
            const sources = [
                { url: `http://${HOST}:${port}/json-type` },
                { url: `http://${HOST}:${port}/xml-type` },
                { url: `http://${HOST}:${port}/image-type` },
            ];
            const sourceCount = sources.length;
            const requestList = new Apify.RequestList({ sources });
            await requestList.initialize();
            const crawler = new Apify.CheerioCrawler({
                requestList,
                additionalMimeTypes: ['application/json', 'image/png', 'application/xml'],
                maxRequestRetries: 1,
                handlePageFunction: async (params) => {
                    handlePageInvocationParams.push(params);
                },
                handleFailedRequestFunction: async () => {
                    handleFailedInvocationCount++;
                },
            });
            await crawler.run();

            expect(handleFailedInvocationCount).toBe(0);
            expect(handlePageInvocationParams.length).toEqual(sourceCount);
        });
        test('when response is application/json', async () => {
            const jsonRequestParams = handlePageInvocationParams[0];
            expect(jsonRequestParams.json).toBeInstanceOf(Object);
            expect(jsonRequestParams.body).toEqual(Buffer.from(JSON.stringify(responseSamples.json)));
            expect(jsonRequestParams.contentType.type).toBe('application/json');
        });
        test('when response is application/xml', async () => {
            const xmlRequestParams = handlePageInvocationParams[1];
            expect(typeof xmlRequestParams.body).toBe('string');
            expect(xmlRequestParams.body).toEqual(responseSamples.xml);
            expect(xmlRequestParams.$).toBeInstanceOf(Function);
            expect(xmlRequestParams.contentType.type).toBe('application/xml');
        });
        test('when response is image/png', async () => {
            const imageRequestParams = handlePageInvocationParams[2];
            expect(imageRequestParams.body).toBeInstanceOf(Buffer);
            expect(imageRequestParams.body).toEqual(responseSamples.image);
            expect(imageRequestParams.contentType.type).toBe('image/png');
        });
    });

    describe('should use response encoding', () => {
        const requestList = new Apify.RequestList({
            sources: ['http://useless.x'],
        });
        const html = '<html>Žluťoučký kůň</html>';


        test('as a fallback', async () => {
            const suggestResponseEncoding = 'windows-1250';
            const buf = iconv.encode(html, suggestResponseEncoding);
            // Ensure it's really encoded.
            expect(buf.toString('utf8')).not.toBe(html);

            const crawler = new Apify.CheerioCrawler({
                requestList,
                handlePageFunction: async () => {},
                suggestResponseEncoding,
            });

            const stream = Readable.from([buf]);

            const { response, encoding } = crawler._encodeResponse({}, stream);
            expect(encoding).toBe('utf8');
            for await (const chunk of response) {
                const string = chunk.toString('utf8');
                expect(string).toBe(html);
            }
        });

        test('always when forced', async () => {
            const forceResponseEncoding = 'win1250';
            const buf = iconv.encode(html, forceResponseEncoding);
            // Ensure it's really encoded.
            expect(buf.toString('utf8')).not.toBe(html);

            const crawler = new Apify.CheerioCrawler({
                requestList,
                handlePageFunction: async () => {},
                forceResponseEncoding,
            });

            const stream = Readable.from([buf]);

            const { response, encoding } = crawler._encodeResponse({}, stream, 'ascii');
            expect(encoding).toBe('utf8');
            for await (const chunk of response) {
                const string = chunk.toString('utf8');
                expect(string).toBe(html);
            }
        });
    });

    describe('proxy', () => {
        let requestList;
        beforeEach(async () => {
            requestList = new Apify.RequestList({
                sources: [
                    { url: 'http://example.com/' },
                    { url: 'http://example.com/?q=1' },
                    { url: 'http://example.com/?q=2' },
                    { url: 'http://example.com/?q=3' },
                ],
            });
            await requestList.initialize();
        });

        afterEach(() => {
            requestList = null;
        });

        test('should work with proxyUrls array', async () => {
            const proxies = [];
            const crawler = new Apify.CheerioCrawler({
                requestList,
                handlePageFunction: async () => {
                },
                proxyUrls: ['http://proxy.com:1111', 'http://proxy.com:2222', 'http://proxy.com:3333'],
            });

            crawler._requestFunction = async ({ request }) => {
                const opts = crawler._getRequestOptions(request);
                proxies.push(opts.proxyUrl);
                // it needs to return something valid
                return { dom: {}, response: responseMock };
            };

            const shuffled = crawler.proxyUrls;
            await crawler.run();

            expect(proxies).toHaveLength(4);
            expect(proxies[0]).toEqual(shuffled[0]);
            expect(proxies[1]).toEqual(shuffled[1]);
            expect(proxies[2]).toEqual(shuffled[2]);
            expect(proxies[3]).toEqual(shuffled[0]);
        });

        test('should work with proxyConfiguration', async () => {
            process.env[ENV_VARS.PROXY_PASSWORD] = 'abc123';
<<<<<<< HEAD
            const status = { connected: true };
            const fakeCall = async () => {
                return { body: status };
            };

            const stub = sinon.stub(utilsRequest, 'requestAsBrowser').callsFake(fakeCall);
            const proxyConfiguration = await Apify.createProxyConfiguration({
                groups: ['GROUP1', 'GROUP2'],
            });
=======
            const utilsRequestMock = sinon.mock(utilsRequest);
            const status = { connected: true };
            const proxyUrl = 'http://auto:abc123@proxy.apify.com:8000';
            const url = 'http://proxy.apify.com/?format=json';
            const countryCode = undefined;
            utilsRequestMock.expects('requestAsBrowser')
                .once()
                .withArgs({ url, proxyUrl, countryCode, json: true })
                .resolves({ body: status });

            const proxyConfiguration = await Apify.createProxyConfiguration();
            const proxyInfo = proxyConfiguration.getUrl();
>>>>>>> 67d1bcca

            const crawler = new Apify.CheerioCrawler({
                requestList,
                handlePageFunction: async () => {
                },
                proxyConfiguration,
            });

            const proxies = [];
            crawler._requestFunction = async ({ request }) => {
                const opts = crawler._getRequestOptions(request);
                expect(opts.proxyUrl).toEqual(proxyInfo);
                // it needs to return something valid
                return { dom: {}, response: responseMock };
            };

            const proxyUrl = crawler.proxyConfiguration.getUrl();
            await crawler.run();

<<<<<<< HEAD
            expect(proxies[0]).toEqual(proxyUrl);
            expect(proxies[1]).toEqual(proxyUrl);
            expect(proxies[2]).toEqual(proxyUrl);
            expect(proxies[3]).toEqual(proxyUrl);

            delete process.env[ENV_VARS.PROXY_PASSWORD];
            stub.restore();
        });

        test('handlePageFunction should expose the proxyInfo object with sessions correctly', async () => {
=======
            utilsRequestMock.restore();
        });

        test('handlePageFunction should expose the proxyInfo object', async () => {
>>>>>>> 67d1bcca
            process.env[ENV_VARS.PROXY_PASSWORD] = 'abc123';
            const status = { connected: true };
            const fakeCall = async () => {
                return { body: status };
            };
<<<<<<< HEAD

            const stub = sinon.stub(utilsRequest, 'requestAsBrowser').callsFake(fakeCall);

            const proxyConfiguration = await Apify.createProxyConfiguration();
            const proxies = [];
            const sessions = [];
            const handlePageFunction = async ({ session, proxyInfo }) => {
                proxies.push(proxyInfo);
                sessions.push(session);
            };
=======

            const stub = sinon.stub(utilsRequest, 'requestAsBrowser').callsFake(fakeCall);

            const proxyConfiguration = await Apify.createProxyConfiguration();
            const proxyObject = proxyConfiguration.getInfo();

            const handlePageFunction = async ({ proxyInfo }) => {
                expect(proxyInfo).toEqual(proxyObject);
            };

            const crawler = new Apify.CheerioCrawler({
                requestList,
                proxyConfiguration,
                handlePageFunction,
            });
>>>>>>> 67d1bcca

            crawler._requestFunction = async ({ request }) => {
                // it needs to return something valid
                return { dom: {}, response: { url: request.url } };
            };

            await crawler.run();
            delete process.env[ENV_VARS.PROXY_PASSWORD];

            stub.restore();
        });

        test('session identifier should be correctly passed to the proxyInfo object', async () => {
            process.env[ENV_VARS.PROXY_PASSWORD] = 'abc123';
            const status = { connected: true };
            const fakeCall = async () => {
                return { body: status };
            };

            const stub = sinon.stub(utilsRequest, 'requestAsBrowser').callsFake(fakeCall);

            const proxyConfiguration = await Apify.createProxyConfiguration();

            const handlePageFunction = async ({ session, proxyInfo }) => {
                expect(proxyInfo.sessionId).toEqual(session.id);
            };

            const crawler = new Apify.CheerioCrawler({
                requestList,
                handlePageFunction,
                proxyConfiguration,
                useSessionPool: true,
                sessionPoolOptions: {
<<<<<<< HEAD
                    maxPoolSize: 1,
=======
                    sessionOptions: { maxUsageCount: 1 },
>>>>>>> 67d1bcca
                },
            });

            crawler._requestFunction = async ({ request }) => {
                // it needs to return something valid
                return { dom: {}, response: { url: request.url } };
            };

            await crawler.run();

<<<<<<< HEAD
            expect(proxies[0]).toEqual(proxyConfiguration.getInfo(sessions[0].id));
            expect(proxies[1]).toEqual(proxyConfiguration.getInfo(sessions[1].id));
            expect(proxies[2]).toEqual(proxyConfiguration.getInfo(sessions[2].id));
            expect(proxies[3]).toEqual(proxyConfiguration.getInfo(sessions[3].id));

            delete process.env[ENV_VARS.PROXY_PASSWORD];
=======
>>>>>>> 67d1bcca
            stub.restore();
        });

        describe('throws', () => {
            /* eslint-disable no-new */
            beforeEach(() => {
                log.setLevel(log.LEVELS.OFF);
            });
            afterEach(async () => {
                log.setLevel(log.LEVELS.ERROR);
            });

            test('when proxyUrls is used together with proxyConfiguration', async () => {
                process.env[ENV_VARS.PROXY_PASSWORD] = 'abc123';
                const status = { connected: true };
                const fakeCall = async () => {
                    return { body: status };
                };

                const stub = sinon.stub(utilsRequest, 'requestAsBrowser').callsFake(fakeCall);
                const proxyConfiguration = await Apify.createProxyConfiguration();
                try {
                    new Apify.CheerioCrawler({
                        requestList,
                        handlePageFunction: async () => {
                        },
                        proxyUrls: ['http://proxy.com:1111', 'http://proxy.com:2222', 'http://proxy.com:3333'],
                        proxyConfiguration,
                    });
                    throw new Error('Invalid error.');
                } catch (err) {
                    expect(err.message).toMatch('proxyConfiguration');
                }
                stub.restore();
            });

            test('when proxyUrls array is empty', async () => {
                try {
                    new Apify.CheerioCrawler({
                        requestList,
                        handlePageFunction: async () => {
                        },
                        proxyUrls: [],
                    });
                    throw new Error('Invalid error.');
                } catch (err) {
                    expect(err.message).toMatch('must not be empty');
                }
            });
        });
    });

    describe('SessionPool', () => {
        const sources = ['http://example.com/'];
        let requestList;

        beforeEach(async () => {
            requestList = await Apify.openRequestList('test', sources.slice());
        });

        test('should work', async () => {
            const crawler = new Apify.CheerioCrawler({
                requestList,
                useSessionPool: true,
                persistCookiesPerSession: false,
                handlePageFunction: async ({ session }) => {
                    expect(session).toBeInstanceOf(Session);
                },
            });
            await crawler.run();
        });

        test('should markBad sessions after request timeout', async () => {
            log.setLevel(log.LEVELS.OFF);
            const sessions = [];
            const failed = [];
            const cheerioCrawler = new Apify.CheerioCrawler({
                requestList: await Apify.openRequestList('timeoutTest', [`http://${HOST}:${port}/timeout?a=12`,
                    `http://${HOST}:${port}/timeout?a=23`,
                ]),
                maxRequestRetries: 1,
                requestTimeoutSecs: 1,
                maxConcurrency: 1,
                useSessionPool: true,
                handlePageFunction: async () => {},
                handleFailedRequestFunction: ({ request }) => failed.push(request),
            });
            const oldCall = cheerioCrawler._handleRequestTimeout;
            cheerioCrawler._handleRequestTimeout = (session) => {
                sessions.push(session);
                return oldCall(session).bind(cheerioCrawler);
            };

            await cheerioCrawler.run();
            sessions.forEach((session) => {
                expect(session.errorScore).toEqual(1);
            });
            log.setLevel(log.LEVELS.ERROR);
        });

        test('should retire session on "blocked" status codes', async () => {
            for (const code of STATUS_CODES_BLOCKED) {
                const failed = [];
                const sessions = [];
                const crawler = new Apify.CheerioCrawler({
                    requestList: await getRequestListForMock(port, {
                        statusCode: code,
                        error: false,
                        headers: { 'Content-type': 'text/html' },
                    }),
                    useSessionPool: true,
                    persistCookiesPerSession: false,
                    maxRequestRetries: 0,
                    handlePageFunction: async ({ session }) => {
                        sessions.push(session);
                    },
                    handleFailedRequestFunction: async ({ request }) => {
                        failed.push(request);
                    },
                });
                const oldCall = crawler._throwOnBlockedRequest;
                crawler._throwOnBlockedRequest = (session, statusCode) => {
                    sessions.push(session);
                    return oldCall(session, statusCode);
                };
                await crawler.run();

                sessions.forEach((session) => {
                    expect(session.errorScore).toBeGreaterThanOrEqual(session.maxErrorScore);
                });

                failed.forEach((request) => {
                    expect(request.errorMessages[0].includes(`Request blocked - received ${code} status code`)).toBeTruthy();
                });
            }
        });

        test('should throw when "options.useSessionPool" false and "options.persistCookiesPerSession" is true', async () => {
            try {
                new Apify.CheerioCrawler({
                    requestList: await getRequestListForMock(port, {

                    }),
                    useSessionPool: false,
                    persistCookiesPerSession: true,
                    maxRequestRetries: 0,
                    handlePageFunction: () => {
                    },
                });
            } catch (e) {
                expect(e.message).toEqual('Cannot use "options.persistCookiesPerSession" without "options.useSessionPool"');
            }
        });

        test('should send cookies', async () => {
            const cookie = 'SESSID=abcd123';
            const requests = [];
            const crawler = new Apify.CheerioCrawler({
                requestList: await getRequestListForMock(port, {
                    headers: { 'set-cookie': cookie, 'content-type': 'text/html' },
                    statusCode: 200,
                }),
                useSessionPool: true,
                persistCookiesPerSession: true,
                sessionPoolOptions: {
                    maxPoolSize: 1,
                },
                maxRequestRetries: 1,
                maxConcurrency: 1,
                handlePageFunction: async ({ request }) => {
                    requests.push(request);
                },

            });

            await crawler.run();
            requests.forEach((req, i) => {
                if (i >= 1) {
                    expect(req.headers.Cookie).toEqual(cookie);
                }
            });
        });

        test('should pass session to prepareRequestFunction when Session pool is used', async () => {
            const handlePageFunction = async () => {};

            const cheerioCrawler = new Apify.CheerioCrawler({
                requestList,
                handlePageFunction,
                useSessionPool: true,
                prepareRequestFunction: async ({ session }) => {
                    expect(session.constructor.name).toEqual('Session');
                },
            });
            await cheerioCrawler.run();
        });

        test('should use sessionId in proxyUrl when the session pool is enabled', async () => {
            const sourcesNew = [
                { url: 'http://example.com/?q=1' },
            ];
            process.env[ENV_VARS.PROXY_PASSWORD] = 'abc123';

            const requestListNew = new Apify.RequestList({ sources: sourcesNew });
            let usedSession;
            const usedRequests = [];
            const status = { connected: true };

            const fakeCall = async (opt) => {
                usedRequests.push(opt);
                return { body: status };
            };

            const stub = sinon.stub(utilsRequest, 'requestAsBrowser').callsFake(fakeCall);

            const proxyConfiguration = await Apify.createProxyConfiguration();
            const cheerioCrawler = new Apify.CheerioCrawler({
                requestList: requestListNew,
                maxRequestRetries: 0,
                handlePageFunction: async () => {},
                handleFailedRequestFunction: async () => {},
                useSessionPool: true,
                proxyConfiguration,
            });

            const oldHandleRequestF = cheerioCrawler._handleRequestFunction;
            cheerioCrawler._handleRequestFunction = async (opts) => {
                usedSession = opts.session;
                return oldHandleRequestF.call(cheerioCrawler, opts);
            };

            await requestListNew.initialize();
            await cheerioCrawler.run();

            const cheerioCrawlerRequest = usedRequests[1];
            expect(cheerioCrawlerRequest.proxyUrl.includes(usedSession.id)).toBeTruthy();
            stub.restore();
        });
    });

    describe('use', () => {
        const sources = ['http://example.com/'];
        let requestList;

        class DummyExtension extends CrawlerExtension {
            constructor(options) {
                super();
                this.options = options;
            }

            getCrawlerOptions() {
                return this.options;
            }
        }

        beforeEach(async () => {
            requestList = await Apify.openRequestList(null, sources.slice());
        });

        test('should throw if "CrawlerExtension" class is not used', () => {
            const cheerioCrawler = new Apify.CheerioCrawler({
                requestList,
                maxRequestRetries: 0,
                handlePageFunction: async () => {
                },
                handleFailedRequestFunction: async () => {
                },
            });
            expect(
                () => cheerioCrawler.use({}),
            ).toThrow('Object passed to the "use" method does not inherit from the "CrawlerExtension" abstract class.');
        });

        test('Should throw if "CrawlerExtension" is trying to override non existing property', () => {
            const extension = new DummyExtension({
                doesNotExist: true,
            });
            const cheerioCrawler = new Apify.CheerioCrawler({
                requestList,
                maxRequestRetries: 0,
                handlePageFunction: async () => {},
                handleFailedRequestFunction: async () => {},
            });
            expect(
                () => cheerioCrawler.use(extension),
            )
                .toThrow('DummyExtension tries to set property "doesNotExist" that is not configurable on CheerioCrawler instance.');
        });

        test('should override crawler properties', () => {
            const prepareRequestFunction = async () => ({});
            const extension = new DummyExtension({
                useSessionPool: true,
                prepareRequestFunction,
                handlePageFunction: undefined,
            });
            const cheerioCrawler = new Apify.CheerioCrawler({
                requestList,
                useSessionPool: false,
                maxRequestRetries: 0,
                handlePageFunction: async () => {
                },
                handleFailedRequestFunction: async () => {
                },
            });
            expect(cheerioCrawler.useSessionPool).toEqual(false);
            cheerioCrawler.use(extension);
            expect(cheerioCrawler.useSessionPool).toEqual(true);
            expect(cheerioCrawler.prepareRequestFunction).toEqual(prepareRequestFunction);
            expect(cheerioCrawler.handlePageFunction).toBeUndefined();
        });
    });
});

async function getRequestListForMock(port, mockData, pathName = 'mock') {
    const sources = [1, 2, 3, 4].map((num) => {
        return {
            url: `http://${HOST}:${port}/${pathName}?a=${num}`,
            payload: JSON.stringify(mockData),
            method: 'POST',
            headers: { 'Content-Type': 'application/json', Accept: 'application/json' },
        };
    });
    const requestList = new Apify.RequestList({ sources });
    await requestList.initialize();
    return requestList;
}

async function getRequestListForMirror(port) {
    const sources = [
        { url: `http://${HOST}:${port}/mirror?a=12` },
        { url: `http://${HOST}:${port}/mirror?a=23` },
        { url: `http://${HOST}:${port}/mirror?a=33` },
    ];
    const requestList = new Apify.RequestList({ sources });
    await requestList.initialize();
    return requestList;
}

async function startExpressAppPromise(expressApp, port) {
    return new Promise((resolve) => {
        const server = expressApp.listen(port, () => resolve(server));
    });
}<|MERGE_RESOLUTION|>--- conflicted
+++ resolved
@@ -602,7 +602,6 @@
 
         test('should work with proxyConfiguration', async () => {
             process.env[ENV_VARS.PROXY_PASSWORD] = 'abc123';
-<<<<<<< HEAD
             const status = { connected: true };
             const fakeCall = async () => {
                 return { body: status };
@@ -612,20 +611,6 @@
             const proxyConfiguration = await Apify.createProxyConfiguration({
                 groups: ['GROUP1', 'GROUP2'],
             });
-=======
-            const utilsRequestMock = sinon.mock(utilsRequest);
-            const status = { connected: true };
-            const proxyUrl = 'http://auto:abc123@proxy.apify.com:8000';
-            const url = 'http://proxy.apify.com/?format=json';
-            const countryCode = undefined;
-            utilsRequestMock.expects('requestAsBrowser')
-                .once()
-                .withArgs({ url, proxyUrl, countryCode, json: true })
-                .resolves({ body: status });
-
-            const proxyConfiguration = await Apify.createProxyConfiguration();
-            const proxyInfo = proxyConfiguration.getUrl();
->>>>>>> 67d1bcca
 
             const crawler = new Apify.CheerioCrawler({
                 requestList,
@@ -637,7 +622,7 @@
             const proxies = [];
             crawler._requestFunction = async ({ request }) => {
                 const opts = crawler._getRequestOptions(request);
-                expect(opts.proxyUrl).toEqual(proxyInfo);
+                proxies.push(opts.proxyUrl);
                 // it needs to return something valid
                 return { dom: {}, response: responseMock };
             };
@@ -645,7 +630,6 @@
             const proxyUrl = crawler.proxyConfiguration.getUrl();
             await crawler.run();
 
-<<<<<<< HEAD
             expect(proxies[0]).toEqual(proxyUrl);
             expect(proxies[1]).toEqual(proxyUrl);
             expect(proxies[2]).toEqual(proxyUrl);
@@ -656,18 +640,11 @@
         });
 
         test('handlePageFunction should expose the proxyInfo object with sessions correctly', async () => {
-=======
-            utilsRequestMock.restore();
-        });
-
-        test('handlePageFunction should expose the proxyInfo object', async () => {
->>>>>>> 67d1bcca
             process.env[ENV_VARS.PROXY_PASSWORD] = 'abc123';
             const status = { connected: true };
             const fakeCall = async () => {
                 return { body: status };
             };
-<<<<<<< HEAD
 
             const stub = sinon.stub(utilsRequest, 'requestAsBrowser').callsFake(fakeCall);
 
@@ -678,49 +655,6 @@
                 proxies.push(proxyInfo);
                 sessions.push(session);
             };
-=======
-
-            const stub = sinon.stub(utilsRequest, 'requestAsBrowser').callsFake(fakeCall);
-
-            const proxyConfiguration = await Apify.createProxyConfiguration();
-            const proxyObject = proxyConfiguration.getInfo();
-
-            const handlePageFunction = async ({ proxyInfo }) => {
-                expect(proxyInfo).toEqual(proxyObject);
-            };
-
-            const crawler = new Apify.CheerioCrawler({
-                requestList,
-                proxyConfiguration,
-                handlePageFunction,
-            });
->>>>>>> 67d1bcca
-
-            crawler._requestFunction = async ({ request }) => {
-                // it needs to return something valid
-                return { dom: {}, response: { url: request.url } };
-            };
-
-            await crawler.run();
-            delete process.env[ENV_VARS.PROXY_PASSWORD];
-
-            stub.restore();
-        });
-
-        test('session identifier should be correctly passed to the proxyInfo object', async () => {
-            process.env[ENV_VARS.PROXY_PASSWORD] = 'abc123';
-            const status = { connected: true };
-            const fakeCall = async () => {
-                return { body: status };
-            };
-
-            const stub = sinon.stub(utilsRequest, 'requestAsBrowser').callsFake(fakeCall);
-
-            const proxyConfiguration = await Apify.createProxyConfiguration();
-
-            const handlePageFunction = async ({ session, proxyInfo }) => {
-                expect(proxyInfo.sessionId).toEqual(session.id);
-            };
 
             const crawler = new Apify.CheerioCrawler({
                 requestList,
@@ -728,11 +662,7 @@
                 proxyConfiguration,
                 useSessionPool: true,
                 sessionPoolOptions: {
-<<<<<<< HEAD
                     maxPoolSize: 1,
-=======
-                    sessionOptions: { maxUsageCount: 1 },
->>>>>>> 67d1bcca
                 },
             });
 
@@ -743,15 +673,12 @@
 
             await crawler.run();
 
-<<<<<<< HEAD
             expect(proxies[0]).toEqual(proxyConfiguration.getInfo(sessions[0].id));
             expect(proxies[1]).toEqual(proxyConfiguration.getInfo(sessions[1].id));
             expect(proxies[2]).toEqual(proxyConfiguration.getInfo(sessions[2].id));
             expect(proxies[3]).toEqual(proxyConfiguration.getInfo(sessions[3].id));
 
             delete process.env[ENV_VARS.PROXY_PASSWORD];
-=======
->>>>>>> 67d1bcca
             stub.restore();
         });
 

import _ from 'underscore';
import sinon from 'sinon';
import { ACTOR_EVENT_NAMES } from 'apify-shared/consts';
import log from '../../build/utils_log';
import * as Apify from '../../build';
import * as keyValueStore from '../../build/key_value_store';
import { RequestQueue } from '../../build/request_queue';
import { sleep } from '../../build/utils';
import events from '../../build/events';
import LocalStorageDirEmulator from '../local_storage_dir_emulator';

describe('BasicCrawler', () => {
    let logLevel;
    let localStorageEmulator;
<<<<<<< HEAD
=======
    let localStorageDir;
>>>>>>> d61204ac

    beforeAll(async () => {
        logLevel = log.getLevel();
        log.setLevel(log.LEVELS.OFF);
        localStorageEmulator = new LocalStorageDirEmulator();
<<<<<<< HEAD
        await localStorageEmulator.init();
=======
>>>>>>> d61204ac
    });

    beforeEach(async () => {
        localStorageDir = await localStorageEmulator.init();
    });

    afterAll(async () => {
        await localStorageEmulator.destroy();
        log.setLevel(logLevel);
    });

    test('should run in parallel thru all the requests', async () => {
        const sources = _.range(0, 500).map(index => ({ url: `https://example.com/${index}` }));
        const sourcesCopy = JSON.parse(JSON.stringify(sources));

        const processed = [];
        const requestList = new Apify.RequestList({ sources });
        const handleRequestFunction = async ({ request }) => {
            await sleep(10);
            processed.push(_.pick(request, 'url'));
        };

        const basicCrawler = new Apify.BasicCrawler({
            requestList,
            minConcurrency: 25,
            maxConcurrency: 25,
            handleRequestFunction,
        });

        await requestList.initialize();
        await basicCrawler.run();

        expect(basicCrawler.autoscaledPool.minConcurrency).toBe(25);
        expect(processed).toEqual(sourcesCopy);
        expect(await requestList.isFinished()).toBe(true);
        expect(await requestList.isEmpty()).toBe(true);
    });

    test(
        'should pause on migration event and persist RequestList state',
        async () => {
            const sources = _.range(500).map(index => ({ url: `https://example.com/${index + 1}` }));

            let persistResolve;
            const persistPromise = new Promise((res) => { persistResolve = res; });

            // Mock the calls to persist sources.
            const mock = sinon.mock(keyValueStore);
            mock.expects('getValue').twice().resolves(null);
            mock.expects('setValue').once().resolves();

            const processed = [];
            const requestList = await Apify.openRequestList('reqList', sources);
            const handleRequestFunction = async ({ request }) => {
                if (request.url.endsWith('200')) Apify.events.emit(ACTOR_EVENT_NAMES.MIGRATING);
                processed.push(_.pick(request, 'url'));
            };

            const basicCrawler = new Apify.BasicCrawler({
                requestList,
                minConcurrency: 25,
                maxConcurrency: 25,
                handleRequestFunction,
            });

            let finished = false;
            // Mock the call to persist state.
            mock.expects('setValue').once().callsFake(async () => { persistResolve(); });
            // The crawler will pause after 200 requests
            const runPromise = basicCrawler.run();
            runPromise.then(() => { finished = true; });
            await persistPromise;

            expect(finished).toBe(false);
            expect(await requestList.isFinished()).toBe(false);
            expect(await requestList.isEmpty()).toBe(false);
            expect(processed.length).toBe(200);

            mock.verify();

            // clean up
            await basicCrawler.autoscaledPool._destroy(); // eslint-disable-line no-underscore-dangle
        },
    );

    test('should retry failed requests', async () => {
        const sources = [
            { url: 'http://example.com/1' },
            { url: 'http://example.com/2' },
            { url: 'http://example.com/3' },
        ];
        const processed = {};
        const requestList = new Apify.RequestList({ sources });

        const handleRequestFunction = async ({ request }) => {
            await sleep(10);
            processed[request.url] = request;

            if (request.url === 'http://example.com/2') {
                throw Error(`This is ${request.retryCount}th error!`);
            }

            request.userData.foo = 'bar';
        };

        const basicCrawler = new Apify.BasicCrawler({
            requestList,
            maxRequestRetries: 10,
            minConcurrency: 3,
            maxConcurrency: 3,
            handleRequestFunction,
        });

        await requestList.initialize();
        await basicCrawler.run();

        expect(processed['http://example.com/1'].userData.foo).toBe('bar');
        expect(processed['http://example.com/1'].errorMessages).toBeNull();
        expect(processed['http://example.com/1'].retryCount).toBe(0);
        expect(processed['http://example.com/3'].userData.foo).toBe('bar');
        expect(processed['http://example.com/3'].errorMessages).toBeNull();
        expect(processed['http://example.com/3'].retryCount).toBe(0);

        expect(processed['http://example.com/2'].userData.foo).toBeUndefined();
        expect(processed['http://example.com/2'].errorMessages).toHaveLength(11);
        expect(processed['http://example.com/2'].retryCount).toBe(10);

        expect(await requestList.isFinished()).toBe(true);
        expect(await requestList.isEmpty()).toBe(true);
    });

    test('should not retry requests with noRetry set to true ', async () => {
        const noRetryRequest = new Apify.Request({ url: 'http://example.com/3' });
        try {
            noRetryRequest.doNotRetry('no retry');
            throw new Error('wrong error');
        } catch (err) {
            expect(err.message).toBe('no retry');
        }

        const sources = [
            { url: 'http://example.com/1', noRetry: true },
            { url: 'http://example.com/2' },
            noRetryRequest,
        ];
        const processed = {};
        const requestList = new Apify.RequestList({ sources });

        const handleRequestFunction = async ({ request }) => {
            await sleep(10);
            processed[request.url] = request;
            request.userData.foo = 'bar';
            throw Error(`This is ${request.retryCount}th error!`);
        };

        let handleFailedRequestFunctionCalls = 0;
        const handleFailedRequestFunction = () => {
            handleFailedRequestFunctionCalls++;
        };

        const basicCrawler = new Apify.BasicCrawler({
            requestList,
            maxRequestRetries: 10,
            minConcurrency: 3,
            maxConcurrency: 3,
            handleRequestFunction,
            handleFailedRequestFunction,
        });

        await requestList.initialize();
        await basicCrawler.run();

        expect(processed['http://example.com/1'].userData.foo).toBe('bar');
        expect(processed['http://example.com/1'].errorMessages).toHaveLength(1);
        expect(processed['http://example.com/1'].retryCount).toBe(0);
        expect(processed['http://example.com/3'].userData.foo).toBe('bar');
        expect(processed['http://example.com/3'].errorMessages).toHaveLength(1);
        expect(processed['http://example.com/3'].retryCount).toBe(0);

        expect(processed['http://example.com/2'].userData.foo).toBe('bar');
        expect(processed['http://example.com/2'].errorMessages).toHaveLength(11);
        expect(processed['http://example.com/2'].retryCount).toBe(10);

        expect(handleFailedRequestFunctionCalls).toBe(3);

        expect(await requestList.isFinished()).toBe(true);
        expect(await requestList.isEmpty()).toBe(true);
    });

    test('should allow to handle failed requests', async () => {
        const sources = [
            { url: 'http://example.com/1' },
            { url: 'http://example.com/2' },
            { url: 'http://example.com/3' },
        ];
        const processed = {};
        const failed = {};
        const errors = [];
        const requestList = new Apify.RequestList({ sources });

        const handleRequestFunction = async ({ request }) => {
            await Promise.reject(new Error('some-error'));
            processed[request.url] = request;
        };

        const handleFailedRequestFunction = async ({ request, error }) => {
            failed[request.url] = request;
            errors.push(error);
        };

        const basicCrawler = new Apify.BasicCrawler({
            requestList,
            handleRequestFunction,
            handleFailedRequestFunction,
        });

        await requestList.initialize();
        await basicCrawler.run();

        expect(failed['http://example.com/1'].errorMessages).toHaveLength(4);
        expect(failed['http://example.com/1'].retryCount).toBe(3);
        expect(failed['http://example.com/2'].errorMessages).toHaveLength(4);
        expect(failed['http://example.com/2'].retryCount).toBe(3);
        expect(failed['http://example.com/3'].errorMessages).toHaveLength(4);
        expect(failed['http://example.com/3'].retryCount).toBe(3);
        expect(_.values(failed)).toHaveLength(3);
        expect(_.values(processed)).toHaveLength(0);
        expect(await requestList.isFinished()).toBe(true);
        expect(await requestList.isEmpty()).toBe(true);
        errors.forEach(error => expect(error).toBeInstanceOf(Error));
    });

    test('should require at least one of RequestQueue and RequestList', () => {
        const requestList = new Apify.RequestList({ sources: [] });
        const requestQueue = new RequestQueue({ id: 'xxx' });
        const handleRequestFunction = () => {};

        expect(() => new Apify.BasicCrawler({ handleRequestFunction })).toThrowError();
        expect(() => new Apify.BasicCrawler({ handleRequestFunction, requestList })).not.toThrowError();
        expect(() => new Apify.BasicCrawler({ handleRequestFunction, requestQueue })).not.toThrowError();
        expect(() => new Apify.BasicCrawler({ handleRequestFunction, requestQueue, requestList })).not.toThrowError();
    });

<<<<<<< HEAD
=======
    test('should also support RequestQueueLocal', () => {
        const requestQueue = new RequestQueue('xxx');
        const requestQueueLocal = new RequestQueueLocal('xxx', localStorageDir);
        const handleRequestFunction = () => {};

        expect(() => new Apify.BasicCrawler({ handleRequestFunction, requestQueue })).not.toThrowError();
        expect(() => new Apify.BasicCrawler({ handleRequestFunction, requestQueue: requestQueueLocal })).not.toThrowError();
    });

>>>>>>> d61204ac
    test('should correctly combine RequestList and RequestQueue', async () => {
        const sources = [
            { url: 'http://example.com/0' },
            { url: 'http://example.com/1' },
            { url: 'http://example.com/2' },
        ];
        const processed = {};
        const requestList = new Apify.RequestList({ sources });
        const requestQueue = new RequestQueue({ id: 'xxx' });

        const handleRequestFunction = async ({ request }) => {
            await sleep(10);
            processed[request.url] = request;

            if (request.url === 'http://example.com/1') {
                throw Error(`This is ${request.retryCount}th error!`);
            }

            request.userData.foo = 'bar';
        };

        const basicCrawler = new Apify.BasicCrawler({
            requestList,
            requestQueue,
            maxRequestRetries: 3,
            minConcurrency: 1,
            maxConcurrency: 1,
            handleRequestFunction,
        });

        // It enqueues all requests from RequestList to RequestQueue.
        const mock = sinon.mock(requestQueue);
        mock.expects('handledCount')
            .once()
            .returns(Promise.resolve(0));
        mock.expects('addRequest')
            .once()
            .withArgs(new Apify.Request(sources[0]), { forefront: true })
            .returns(Promise.resolve({ requestId: 'id-0' }));
        mock.expects('addRequest')
            .once()
            .withArgs(new Apify.Request(sources[1]), { forefront: true })
            .returns(Promise.resolve({ requestId: 'id-1' }));
        mock.expects('addRequest')
            .once()
            .withArgs(new Apify.Request(sources[2]), { forefront: true })
            .returns(Promise.resolve({ requestId: 'id-2' }));

        const request0 = new Apify.Request(Object.assign({ id: 'id-0' }, sources[0]));
        const request1 = new Apify.Request(Object.assign({ id: 'id-1' }, sources[1]));
        const request2 = new Apify.Request(Object.assign({ id: 'id-2' }, sources[2]));

        // 1st try
        mock.expects('fetchNextRequest').once().returns(Promise.resolve(request0));
        mock.expects('fetchNextRequest').once().returns(Promise.resolve(request1));
        mock.expects('fetchNextRequest').once().returns(Promise.resolve(request2));
        mock.expects('markRequestHandled')
            .once()
            .withArgs(request0)
            .returns(Promise.resolve());
        mock.expects('reclaimRequest')
            .once()
            .withArgs(request1)
            .returns(Promise.resolve());
        mock.expects('markRequestHandled')
            .once()
            .withArgs(request2)
            .returns(Promise.resolve());

        // 2nd try
        mock.expects('fetchNextRequest')
            .once()
            .returns(Promise.resolve(request1));
        mock.expects('reclaimRequest')
            .once()
            .withArgs(request1)
            .returns(Promise.resolve());

        // 3rd try
        mock.expects('fetchNextRequest')
            .once()
            .returns(Promise.resolve(request1));
        mock.expects('reclaimRequest')
            .once()
            .withArgs(request1)
            .returns(Promise.resolve());

        // 4rd try
        mock.expects('fetchNextRequest')
            .once()
            .returns(Promise.resolve(request1));
        mock.expects('markRequestHandled')
            .once()
            .withArgs(request1)
            .returns(Promise.resolve());

        mock.expects('isEmpty')
            .exactly(3)
            .returns(Promise.resolve(false));
        mock.expects('isEmpty')
            .once()
            .returns(Promise.resolve(true));
        mock.expects('isFinished')
            .once()
            .returns(Promise.resolve(true));

        await requestList.initialize();
        await basicCrawler.run();

        expect(processed['http://example.com/0'].userData.foo).toBe('bar');
        expect(processed['http://example.com/0'].errorMessages).toBeNull();
        expect(processed['http://example.com/0'].retryCount).toBe(0);
        expect(processed['http://example.com/2'].userData.foo).toBe('bar');
        expect(processed['http://example.com/2'].errorMessages).toBeNull();
        expect(processed['http://example.com/2'].retryCount).toBe(0);

        expect(processed['http://example.com/1'].userData.foo).toBeUndefined();
        expect(processed['http://example.com/1'].errorMessages).toHaveLength(4);
        expect(processed['http://example.com/1'].retryCount).toBe(3);

        expect(await requestList.isFinished()).toBe(true);
        expect(await requestList.isEmpty()).toBe(true);

        mock.verify();
    });

    test(
        'should say that task is not ready requestList is not set and requestQueue is empty',
        async () => {
            const requestQueue = new RequestQueue({ id: 'xxx' });
            requestQueue.isEmpty = () => Promise.resolve(true);

            const crawler = new Apify.BasicCrawler({
                requestQueue,
                handleRequestFunction: () => {},
            });

            expect(await crawler._isTaskReadyFunction()).toBe(false); // eslint-disable-line no-underscore-dangle
        },
    );

    test(
        'should be possible to override isFinishedFunction of underlying AutoscaledPool',
        async () => {
            const requestQueue = new RequestQueue({ id: 'xxx' });
            const processed = [];
            const queue = [];
            let isFinished = false;

            const basicCrawler = new Apify.BasicCrawler({
                requestQueue,
                autoscaledPoolOptions: {
                    minConcurrency: 1,
                    maxConcurrency: 1,
                    isFinishedFunction: () => {
                        return Promise.resolve(isFinished);
                    },
                },
                handleRequestFunction: async ({ request }) => {
                    await sleep(10);
                    processed.push(request);
                },
            });

            // Speed up the test
            basicCrawler.autoscaledPoolOptions.maybeRunIntervalMillis = 50;

            const request0 = new Apify.Request({ url: 'http://example.com/0' });
            const request1 = new Apify.Request({ url: 'http://example.com/1' });

            const mock = sinon.mock(requestQueue);
            mock.expects('handledCount').once().returns(Promise.resolve());
            mock.expects('markRequestHandled').once().withArgs(request0).returns(Promise.resolve());
            mock.expects('markRequestHandled').once().withArgs(request1).returns(Promise.resolve());
            mock.expects('isFinished').never();
            requestQueue.fetchNextRequest = () => Promise.resolve(queue.pop());
            requestQueue.isEmpty = () => Promise.resolve(!queue.length);

            setTimeout(() => queue.push(request0), 10);
            setTimeout(() => queue.push(request1), 100);
            setTimeout(() => { isFinished = true; }, 150);

            await basicCrawler.run();

            expect(processed.includes(request0, request1)).toBe(true);

            mock.verify();
            sinon.restore();
        },
    );

    test('should support maxRequestsPerCrawl parameter', async () => {
        const sources = [
            { url: 'http://example.com/1' },
            { url: 'http://example.com/2' },
            { url: 'http://example.com/3' },
            { url: 'http://example.com/4' },
            { url: 'http://example.com/5' },
        ];
        const processed = {};
        const requestList = new Apify.RequestList({ sources });

        const handleRequestFunction = async ({ request }) => {
            await sleep(10);
            processed[request.url] = request;
            if (request.url === 'http://example.com/2') throw Error();
            request.userData.foo = 'bar';
        };

        let handleFailedRequestFunctionCalls = 0;
        const handleFailedRequestFunction = () => {
            handleFailedRequestFunctionCalls++;
        };

        const basicCrawler = new Apify.BasicCrawler({
            requestList,
            maxRequestRetries: 3,
            maxRequestsPerCrawl: 3,
            maxConcurrency: 1,
            handleRequestFunction,
            handleFailedRequestFunction,
        });

        await requestList.initialize();
        await basicCrawler.run();

        expect(processed['http://example.com/1'].userData.foo).toBe('bar');
        expect(processed['http://example.com/1'].errorMessages).toBeNull();
        expect(processed['http://example.com/1'].retryCount).toBe(0);
        expect(processed['http://example.com/3'].userData.foo).toBe('bar');
        expect(processed['http://example.com/3'].errorMessages).toBeNull();
        expect(processed['http://example.com/3'].retryCount).toBe(0);

        expect(processed['http://example.com/2'].userData.foo).toEqual(undefined);
        expect(processed['http://example.com/2'].errorMessages).toHaveLength(4);
        expect(processed['http://example.com/2'].retryCount).toBe(3);

        expect(handleFailedRequestFunctionCalls).toBe(1);

        expect(await requestList.isFinished()).toBe(false);
        expect(await requestList.isEmpty()).toBe(false);
    });

    test('should load handledRequestCount from storages', async () => {
        const requestQueue = new RequestQueue({ id: 'id' });
        requestQueue.isEmpty = async () => false;
        requestQueue.isFinished = async () => false;
        requestQueue.fetchNextRequest = async () => (new Apify.Request({ id: 'id', url: 'http://example.com' }));
        requestQueue.markRequestHandled = async () => {};
        let stub = sinon
            .stub(requestQueue, 'handledCount')
            .returns(33);

        let count = 0;
        let crawler = new Apify.BasicCrawler({
            requestQueue,
            maxConcurrency: 1,
            handleRequestFunction: async () => {
                await sleep(1);
                count++;
            },
            maxRequestsPerCrawl: 40,
        });

        await crawler.run();
        sinon.assert.called(stub);
        expect(count).toBe(7);
        sinon.restore();

        const sources = _.range(1, 10).map(i => ({ url: `http://example.com/${i}` }));
        const sourcesCopy = JSON.parse(JSON.stringify(sources));
        let requestList = new Apify.RequestList({ sources });
        await requestList.initialize();
        stub = sinon
            .stub(requestList, 'handledCount')
            .returns(33);

        count = 0;
        crawler = new Apify.BasicCrawler({
            requestList,
            maxConcurrency: 1,
            handleRequestFunction: async () => {
                await sleep(1);
                count++;
            },
            maxRequestsPerCrawl: 40,
        });

        await crawler.run();
        sinon.assert.called(stub);
        expect(count).toBe(7);
        sinon.restore();

        requestList = new Apify.RequestList({ sources: sourcesCopy });
        await requestList.initialize();
        const listStub = sinon
            .stub(requestList, 'handledCount')
            .returns(20);

        const queueStub = sinon
            .stub(requestQueue, 'handledCount')
            .returns(33);

        const addRequestStub = sinon
            .stub(requestQueue, 'addRequest')
            .returns(Promise.resolve());

        count = 0;
        crawler = new Apify.BasicCrawler({
            requestList,
            requestQueue,
            maxConcurrency: 1,
            handleRequestFunction: async () => {
                await sleep(1);
                count++;
            },
            maxRequestsPerCrawl: 40,
        });

        await crawler.run();
        sinon.assert.called(queueStub);
        sinon.assert.notCalled(listStub);
        sinon.assert.callCount(addRequestStub, 7);
        expect(count).toBe(7);
        sinon.restore();
    });

    test('should timeout after handleRequestTimeoutSecs', async () => {
        const url = 'https://example.com';
        const requestList = new Apify.RequestList({ sources: [{ url }] });
        await requestList.initialize();

        const results = [];
        const crawler = new Apify.BasicCrawler({
            requestList,
            handleRequestTimeoutSecs: 0.01,
            maxRequestRetries: 1,
            handleRequestFunction: () => sleep(1000),
            handleFailedRequestFunction: ({ request }) => results.push(request),
        });

        await crawler.run();
        expect(results).toHaveLength(1);
        expect(results[0].url).toEqual(url);
        results[0].errorMessages.forEach(msg => expect(msg).toMatch('handleRequestFunction timed out'));
    });

    describe('Uses SessionPool', () => {
        it('should use SessionPool when useSessionPool is true ', async () => {
            const url = 'https://example.com';
            const requestList = new Apify.RequestList({ sources: [{ url }] });
            await requestList.initialize();
            const results = [];

            const crawler = new Apify.BasicCrawler({
                requestList,
                handleRequestTimeoutSecs: 0.01,
                maxRequestRetries: 1,
                useSessionPool: true,
                sessionPoolOptions: {
                    maxPoolSize: 10,
                    persistStateKey: 'POOL',
                },
                handleRequestFunction: async ({ session }) => {
                    expect(session.constructor.name).toEqual('Session');
                    expect(session.id).toBeDefined();
                },
                handleFailedRequestFunction: ({ request }) => results.push(request),
            });

            await crawler.run();
            expect(crawler.sessionPool).toBeDefined();
            expect(results).toHaveLength(0);
        });

        it('should use pass options to sessionPool', async () => {
            const url = 'https://example.com';
            const requestList = new Apify.RequestList({ sources: [{ url }] });
            await requestList.initialize();

            const crawler = new Apify.BasicCrawler({
                requestList,
                handleRequestTimeoutSecs: 0.01,
                maxRequestRetries: 1,
                useSessionPool: true,
                sessionPoolOptions: {
                    maxPoolSize: 10,
                    persistStateKey: 'POOL',
                },
                handleRequestFunction: async () => {},
                handleFailedRequestFunction: () => {},
            });
            await crawler.run();

            expect(crawler.sessionPool.maxPoolSize).toEqual(10);
        });

        it('should destroy Session pool after it is finished', async () => {
            const url = 'https://example.com';
            const requestList = new Apify.RequestList({ sources: [{ url }] });
            await requestList.initialize();
            events.removeAllListeners(ACTOR_EVENT_NAMES.PERSIST_STATE);

            const crawler = new Apify.BasicCrawler({
                requestList,
                handleRequestTimeoutSecs: 0.01,
                maxRequestRetries: 1,
                useSessionPool: true,
                sessionPoolOptions: {
                    maxPoolSize: 10,
                },
                handleRequestFunction: async () => {},
                handleFailedRequestFunction: () => {},
            });

            crawler._loadHandledRequestCount = () => { // eslint-disable-line
                expect(crawler.sessionPool).toBeDefined();
                expect(events.listenerCount(ACTOR_EVENT_NAMES.PERSIST_STATE)).toEqual(1);
            };

            await crawler.run();
            expect(events.listenerCount(ACTOR_EVENT_NAMES.PERSIST_STATE)).toEqual(0);
            expect(crawler.sessionPool.maxPoolSize).toEqual(10);
        });

        it('should not use SessionPool by default', async () => {
            const url = 'https://example.com';
            const requestList = new Apify.RequestList({ sources: [{ url }] });
            await requestList.initialize();

            const crawler = new Apify.BasicCrawler({
                requestList,
                handleRequestTimeoutSecs: 0.01,
                maxRequestRetries: 1,
                handleRequestFunction: async () => {},
                handleFailedRequestFunction: () => {},
            });
            await crawler.run();

            expect(crawler.sessionPool).toBeUndefined();
        });
    });
});<|MERGE_RESOLUTION|>--- conflicted
+++ resolved
@@ -12,19 +12,12 @@
 describe('BasicCrawler', () => {
     let logLevel;
     let localStorageEmulator;
-<<<<<<< HEAD
-=======
     let localStorageDir;
->>>>>>> d61204ac
 
     beforeAll(async () => {
         logLevel = log.getLevel();
         log.setLevel(log.LEVELS.OFF);
         localStorageEmulator = new LocalStorageDirEmulator();
-<<<<<<< HEAD
-        await localStorageEmulator.init();
-=======
->>>>>>> d61204ac
     });
 
     beforeEach(async () => {
@@ -268,18 +261,6 @@
         expect(() => new Apify.BasicCrawler({ handleRequestFunction, requestQueue, requestList })).not.toThrowError();
     });
 
-<<<<<<< HEAD
-=======
-    test('should also support RequestQueueLocal', () => {
-        const requestQueue = new RequestQueue('xxx');
-        const requestQueueLocal = new RequestQueueLocal('xxx', localStorageDir);
-        const handleRequestFunction = () => {};
-
-        expect(() => new Apify.BasicCrawler({ handleRequestFunction, requestQueue })).not.toThrowError();
-        expect(() => new Apify.BasicCrawler({ handleRequestFunction, requestQueue: requestQueueLocal })).not.toThrowError();
-    });
-
->>>>>>> d61204ac
     test('should correctly combine RequestList and RequestQueue', async () => {
         const sources = [
             { url: 'http://example.com/0' },

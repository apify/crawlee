import chai, { expect } from 'chai';
import chaiAsPromised from 'chai-as-promised';
import _ from 'underscore';
import 'babel-polyfill';
import sinon from 'sinon';
import path from 'path';
import { ENV_VARS } from 'apify-shared/consts';
import * as Apify from '../build/index';
import * as utils from '../build/utils';
import { RequestQueueLocal, RequestQueue, LOCAL_STORAGE_SUBDIR, QUERY_HEAD_MIN_LENGTH } from '../build/request_queue';
import { emptyLocalStorageSubdir, LOCAL_STORAGE_DIR, expectNotUsingLocalStorage, expectDirEmpty, expectDirNonEmpty } from './_helper';

const { apifyClient } = utils;

chai.use(chaiAsPromised);

const expectRequestsSame = (req1, req2) => {
    expect(_.omit(req1, 'id')).to.be.eql(_.omit(req2, 'id'));
};

describe('RequestQueue', () => {
    before(() => apifyClient.setOptions({ token: 'xxx' }));
    after(() => apifyClient.setOptions({ token: undefined }));
    beforeEach(() => emptyLocalStorageSubdir(LOCAL_STORAGE_SUBDIR));
    afterEach(() => emptyLocalStorageSubdir(LOCAL_STORAGE_SUBDIR));

    describe('local', async () => {
        it('should work', async () => {
            const queue = new RequestQueueLocal('my-queue-0', LOCAL_STORAGE_DIR);

            await queue.addRequest(new Apify.Request({ url: 'http://example.com/first' }));
            await queue.addRequest(new Apify.Request({ url: 'http://example.com/middle' }));
            await queue.addRequest(new Apify.Request({ url: 'http://example.com/last-but-first' }), { forefront: true });

            const request3 = await queue.fetchNextRequest();
            const request1 = await queue.fetchNextRequest();
            const request2 = await queue.fetchNextRequest();

            expect(await queue.getRequest(request1.id)).to.be.eql(request1);
            expect(await queue.getRequest(request2.id)).to.be.eql(request2);
            expect(await queue.getRequest(request3.id)).to.be.eql(request3);
            expect(await queue.getRequest(request1.id)).to.not.be.eql(request3);

            expect(request3.url).to.be.eql('http://example.com/last-but-first');
            expect(request1.url).to.be.eql('http://example.com/first');
            expect(request2.url).to.be.eql('http://example.com/middle');

            expect((await queue.getRequest(request3.id)).url).to.be.eql('http://example.com/last-but-first');
            expect((await queue.getRequest(request1.id)).url).to.be.eql('http://example.com/first');
            expect((await queue.getRequest(request2.id)).url).to.be.eql('http://example.com/middle');

            expect(await queue.fetchNextRequest()).to.be.eql(null);
            expect(await queue.isEmpty()).to.be.eql(true);
            expect(await queue.isFinished()).to.be.eql(false);

            // Check that changes to Requests are persisted to Queue.
            request1.errorMessages = ['Hello'];
            request2.retryCount = 2;
            request3.retryCount = 3;

            await queue.markRequestHandled(request3);
            await queue.reclaimRequest(request1);
            await queue.reclaimRequest(request2);
            expect(await queue.isEmpty()).to.be.eql(false);

            const handledRequest3 = await queue.getRequest(request3.id);
            expect(handledRequest3.handledAt).to.be.an.instanceof(Date);
            expect(handledRequest3).to.be.eql(request3);

            expect(await queue.fetchNextRequest()).to.be.eql(request1);
            expect(await queue.fetchNextRequest()).to.be.eql(request2);
            expect(await queue.fetchNextRequest()).to.be.eql(null);
            await queue.markRequestHandled(request1);
            await queue.markRequestHandled(request2);

            expect(await queue.isEmpty()).to.be.eql(true);
            expect(await queue.isFinished()).to.be.eql(true);

            // Delete it.
            const queueDir = path.join(LOCAL_STORAGE_DIR, LOCAL_STORAGE_SUBDIR, 'my-queue-0');
            expectDirNonEmpty(queueDir);
            await queue.delete();
            expectDirEmpty(queueDir);
        });

        it('supports forefront param in reclaimRequest()', async () => {
            const queue = new RequestQueueLocal('my-queue-1', LOCAL_STORAGE_DIR);

            await queue.addRequest(new Apify.Request({ url: 'http://example.com/first' }));
            await queue.addRequest(new Apify.Request({ url: 'http://example.com/middle' }));
            await queue.addRequest(new Apify.Request({ url: 'http://example.com/third' }));

            const request1ForFirstTime = await queue.fetchNextRequest();
            expect(request1ForFirstTime.url).to.be.eql('http://example.com/first');

            // Return it to the front.
            await queue.reclaimRequest(request1ForFirstTime, { forefront: true });

            const request1ForSecondTime = await queue.fetchNextRequest();
            expect(request1ForSecondTime.url).to.be.eql('http://example.com/first');

            // Now put it at the back.
            await queue.reclaimRequest(request1ForSecondTime);

            const request2 = await queue.fetchNextRequest();
            const request3 = await queue.fetchNextRequest();
            const request1 = await queue.fetchNextRequest();

            expect(request1.url).to.be.eql('http://example.com/first');
            expect(request2.url).to.be.eql('http://example.com/middle');
            expect(request3.url).to.be.eql('http://example.com/third');
        });

        it('should get initialized from existing dir', async () => {
            const request1 = new Apify.Request({ url: 'http://example.com/first' });
            const request2 = new Apify.Request({ url: 'http://example.com/middle' });
            const request3 = new Apify.Request({ url: 'http://example.com/last-but-first' });

            // Do something with 3 requests in one queue.
            const queue = new RequestQueueLocal('my-queue-2', LOCAL_STORAGE_DIR);
            await queue.addRequest(request1);
            await queue.addRequest(request2);
            await queue.addRequest(request3, { forefront: true });
            const freshRequest3 = await queue.fetchNextRequest();
            const freshRequest1 = await queue.fetchNextRequest();
            expectRequestsSame(freshRequest3, request3);
            expectRequestsSame(freshRequest1, request1);
            await queue.markRequestHandled(freshRequest1);

            // Now do the same with another queue.
            const anotherQueue = new RequestQueueLocal('my-queue-2', LOCAL_STORAGE_DIR);
            expect(await anotherQueue.isEmpty()).to.be.eql(false);
            expect(await anotherQueue.isFinished()).to.be.eql(false);
            const request3FromAnotherQueue = await anotherQueue.fetchNextRequest();
            const request2FromAnotherQueue = await anotherQueue.fetchNextRequest();
            expectRequestsSame(request3FromAnotherQueue, request3);
            expectRequestsSame(request2FromAnotherQueue, request2);
            expect(await anotherQueue.isEmpty()).to.be.eql(true);
            expect(await anotherQueue.isFinished()).to.be.eql(false);
            await anotherQueue.markRequestHandled(request3FromAnotherQueue);
            await anotherQueue.markRequestHandled(request2FromAnotherQueue);
            expect(await anotherQueue.isEmpty()).to.be.eql(true);
            expect(await anotherQueue.isFinished()).to.be.eql(true);
        });

        it('should accept Request constructor object in addRequest()', async () => {
            expectNotUsingLocalStorage();
            const queue = new RequestQueue('some-id');
            expect(() => {
                queue.addRequest({ url: 'http://example.com/a' });
            }).to.not.throw();
        });
    });

    describe('remote', async () => {
        it('should work', async () => {
            expectNotUsingLocalStorage();

            const { Request } = Apify;

            const queue = new RequestQueue('some-id');
            const mock = sinon.mock(apifyClient.requestQueues);

            const requestA = new Request({ url: 'http://example.com/a' });
            mock.expects('addRequest')
                .once()
                .withArgs({
                    queueId: 'some-id',
                    request: requestA,
                    forefront: false,
                })
                .returns(Promise.resolve({ requestId: 'a', wasAlreadyHandled: false, wasAlreadyPresent: false }));
            await queue.addRequest(requestA);

            const requestB = new Request({ url: 'http://example.com/b' });
            mock.expects('addRequest')
                .once()
                .withArgs({
                    queueId: 'some-id',
                    request: requestB,
                    forefront: true,
                })
                .returns(Promise.resolve({ requestId: 'b', wasAlreadyHandled: false, wasAlreadyPresent: false }));
            await queue.addRequest(requestB, { forefront: true });
            expect(queue.queueHeadDict.length()).to.be.eql(1);
            expect(queue.inProgressCount).to.be.eql(0);

            // Forefronted request was added to the queue.
            mock.expects('getRequest')
                .once()
                .withArgs({
                    queueId: 'some-id',
                    requestId: 'b',
                })
                .returns(Promise.resolve(_.extend(requestB, { id: 'b' })));
            const requestBFromQueue = await queue.fetchNextRequest();
            expect(requestBFromQueue).to.be.eql(requestB);
            expect(queue.queueHeadDict.length()).to.be.eql(0);
            expect(queue.inProgressCount).to.be.eql(1);

            // Reclaim it.
            mock.expects('updateRequest')
                .once()
                .withArgs({
                    queueId: 'some-id',
                    request: requestB,
                    forefront: true,
                })
                .returns(Promise.resolve({ requestId: requestB.id, wasAlreadyHandled: false, wasAlreadyPresent: true }));
            await queue.reclaimRequest(requestB, { forefront: true });
            expect(queue.queueHeadDict.length()).to.be.eql(1);
            expect(queue.inProgressCount).to.be.eql(0);

            // Fetch again.
            expect(queue.queueHeadDict.length()).to.be.eql(1);
            mock.expects('getRequest')
                .once()
                .withArgs({
                    queueId: 'some-id',
                    requestId: 'b',
                })
                .returns(Promise.resolve(_.extend(requestB, { id: 'b' })));
            const requestBFromQueue2 = await queue.fetchNextRequest();
            expect(requestBFromQueue2).to.be.eql(requestB);
            expect(queue.queueHeadDict.length()).to.be.eql(0);
            expect(queue.inProgressCount).to.be.eql(1);

            // Mark handled.
            mock.expects('updateRequest')
                .once()
                .withArgs({
                    queueId: 'some-id',
                    request: requestB,
                })
                .returns(Promise.resolve({ requestId: requestB.id, wasAlreadyHandled: false, wasAlreadyPresent: true }));
            await queue.markRequestHandled(requestB);
            expect(queue.queueHeadDict.length()).to.be.eql(0);
            expect(queue.inProgressCount).to.be.eql(0);

            // Query queue head.
            mock.expects('getHead')
                .once()
                .withArgs({
                    queueId: 'some-id',
                    limit: QUERY_HEAD_MIN_LENGTH,
                })
                .returns(Promise.resolve({
                    items: [
                        { id: 'a', uniqueKey: 'aaa' },
                        { id: 'c', uniqueKey: 'ccc' },
                    ],
                }));
            mock.expects('getRequest')
                .once()
                .withArgs({
                    queueId: 'some-id',
                    requestId: 'a',
                })
                .returns(Promise.resolve(_.extend(requestA, { id: 'a' })));
            const requestAFromQueue = await queue.fetchNextRequest();
            expect(requestAFromQueue).to.be.eql(requestA);
            expect(queue.queueHeadDict.length()).to.be.eql(1);
            expect(queue.inProgressCount).to.be.eql(1);

            // Delete queue.
            mock.expects('deleteQueue')
                .once()
                .withArgs({
                    queueId: 'some-id',
                })
                .returns(Promise.resolve());
            await queue.delete();

            mock.verify();
            mock.restore();
        });

        it('should cache requests new locally', async () => {
            expectNotUsingLocalStorage();

            const { Request } = Apify;

            const queue = new RequestQueue('some-id');
            const mock = sinon.mock(apifyClient.requestQueues);

            const requestA = new Request({ url: 'http://example.com/a' });
            const requestB = new Request({ url: 'http://example.com/a' }); // Has same uniqueKey as A

            // Add request A
            mock.expects('addRequest')
                .once()
                .withArgs({
                    queueId: 'some-id',
                    request: requestA,
                    forefront: false,
                })
                .returns(Promise.resolve({
                    requestId: 'a',
                    wasAlreadyHandled: false,
                    wasAlreadyPresent: false,
                }));
            await queue.addRequest(requestA);

            // Add request B that has same unique so that addRequest() is not called because it's already cached.
            mock.expects('addRequest').never();
            expect(await queue.addRequest(requestB)).to.be.eql({
                requestId: 'a',
                wasAlreadyPresent: true,
                wasAlreadyHandled: false,
            });

            mock.verify();
            mock.restore();
        });

        it('should cache requests locally with info if request was already handled', async () => {
            expectNotUsingLocalStorage();

            const { Request } = Apify;

            const queue = new RequestQueue('some-id');
            const mock = sinon.mock(apifyClient.requestQueues);

            const requestX = new Request({ url: 'http://example.com/x' });
            const requestY = new Request({ url: 'http://example.com/x' }); // Has same uniqueKey as X

            // Add request X.
            mock.expects('addRequest')
                .once()
                .withArgs({
                    queueId: 'some-id',
                    request: requestX,
                    forefront: false,
                })
                .returns(Promise.resolve({
                    requestId: 'x',
                    wasAlreadyHandled: true,
                    wasAlreadyPresent: true,
                }));
            await queue.addRequest(requestX);

            // Add request Y that has same unique so that addRequest() is not called because it's already cached.
            mock.expects('addRequest').never();
            expect(await queue.addRequest(requestY)).to.be.eql({
                requestId: 'x',
                wasAlreadyPresent: true,
                wasAlreadyHandled: true,
            });

            mock.verify();
            mock.restore();
        });

        it('should cache requests from queue head', async () => {
            expectNotUsingLocalStorage();

            const { Request } = Apify;

            const queue = new RequestQueue('some-id', 'some-name');
            const mock = sinon.mock(apifyClient.requestQueues);

            // Query queue head with request A
            mock.expects('getHead')
                .once()
                .withArgs({
                    queueId: 'some-id',
                    limit: QUERY_HEAD_MIN_LENGTH,
                })
                .returns(Promise.resolve({
                    items: [
                        { id: 'a', uniqueKey: 'aaa' },
                    ],
                }));
            expect(await queue.isEmpty()).to.be.eql(false);

            // Add request A and addRequest is not called because was already cached.
            const requestA = new Request({ url: 'http://example.com/a', uniqueKey: 'aaa' });
            mock.expects('addRequest').never();
            expect(await queue.addRequest(requestA)).to.be.eql({
                requestId: 'a',
                wasAlreadyPresent: true,
                wasAlreadyHandled: false,
            });

            mock.verify();
            mock.restore();
        });

        it('shoud handle situation when newly created request is not available yet', async () => {
            expectNotUsingLocalStorage();

            const { Request } = Apify;

            const queue = new RequestQueue('some-id', 'some-name');
            const mock = sinon.mock(apifyClient.requestQueues);
            mock.expects('getHead').never();

            const requestA = new Request({ url: 'http://example.com/a' });

            // Add request A
            mock.expects('addRequest')
                .once()
                .withArgs({
                    queueId: 'some-id',
                    request: requestA,
                    forefront: true,
                })
                .returns(Promise.resolve({
                    requestId: 'a',
                    wasAlreadyHandled: false,
                    wasAlreadyPresent: false,
                }));
            await queue.addRequest(requestA, { forefront: true });

            // Try to get requestA which is not available yet.
            mock.expects('getRequest')
                .once()
                .withArgs({
                    queueId: 'some-id',
                    requestId: 'a',
                })
                .returns(Promise.resolve(null));
            expect(await queue.fetchNextRequest()).to.be.eql(null);

            // Should try it once again.
            mock.expects('getRequest')
                .once()
                .withArgs({
                    queueId: 'some-id',
                    requestId: 'a',
                })
                .returns(Promise.resolve(requestA));
            expect(await queue.fetchNextRequest()).to.be.eql(requestA);

            mock.verify();
            mock.restore();
        });

<<<<<<< HEAD
        it('should not add handled request to queue head dict', async () => {
            expectNotUsingLocalStorage();

            const { Request } = Apify;

            const queue = new RequestQueue('some-id', 'some-name');
            const mock = sinon.mock(apifyClient.requestQueues);

            const requestA = new Request({ url: 'http://example.com/a' });

            mock.expects('addRequest')
                .once()
                .withArgs({
                    queueId: 'some-id',
                    request: requestA,
                    forefront: true,
                })
                .returns(Promise.resolve({
                    requestId: 'a',
                    wasAlreadyHandled: true,
                    wasAlreadyPresent: true,
                }));
            mock.expects('getRequest')
                .never();
            mock.expects('getHead')
                .once()
                .withArgs({
                    queueId: 'some-id',
                    limit: QUERY_HEAD_MIN_LENGTH,
                })
                .returns(Promise.resolve({ items: [] }));

            await queue.addRequest(requestA, { forefront: true });
            expect(await queue.fetchNextRequest()).to.be.eql(null);

            mock.verify();
            mock.restore();
=======
        it('should accept Request constructor object in addRequest()', async () => {
            expectNotUsingLocalStorage();
            const queue = new RequestQueue('some-id');
            expect(() => {
                queue.addRequest({ url: 'http://example.com/a' });
            }).to.not.throw();
>>>>>>> f4e2115d
        });
    });

    describe('Apify.openRequestQueue', async () => {
        it('should work', () => {
            const mock = sinon.mock(utils);

            process.env[ENV_VARS.LOCAL_STORAGE_DIR] = LOCAL_STORAGE_DIR;

            mock.expects('openLocalStorage').once();
            Apify.openRequestQueue();

            delete process.env[ENV_VARS.LOCAL_STORAGE_DIR];
            process.env[ENV_VARS.TOKEN] = 'xxx';

            mock.expects('openRemoteStorage').once();
            Apify.openRequestQueue();

            delete process.env[ENV_VARS.TOKEN];

            mock.verify();
            mock.restore();
        });
    });
});<|MERGE_RESOLUTION|>--- conflicted
+++ resolved
@@ -436,7 +436,6 @@
             mock.restore();
         });
 
-<<<<<<< HEAD
         it('should not add handled request to queue head dict', async () => {
             expectNotUsingLocalStorage();
 
@@ -474,14 +473,14 @@
 
             mock.verify();
             mock.restore();
-=======
+        });
+
         it('should accept Request constructor object in addRequest()', async () => {
             expectNotUsingLocalStorage();
             const queue = new RequestQueue('some-id');
             expect(() => {
                 queue.addRequest({ url: 'http://example.com/a' });
             }).to.not.throw();
->>>>>>> f4e2115d
         });
     });
 

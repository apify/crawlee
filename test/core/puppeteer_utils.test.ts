--- conflicted
+++ resolved
@@ -410,12 +410,8 @@
 
         it('saveSnapshot() works', async () => {
             const openKVSSpy = vitest.spyOn(KeyValueStore, 'open');
-<<<<<<< HEAD
-            const browser = await method(launchContext);
-            const { APIFY_IS_AT_HOME: isAtHome } = process.env;
-=======
-            const browser = await launchPuppeteer(launchContext);
->>>>>>> 663595da
+            const browser = await launchPuppeteer(launchContext);
+            const isAtHome = process.env.APIFY_IS_AT_HOME;
 
             try {
                 const page = await browser.newPage();

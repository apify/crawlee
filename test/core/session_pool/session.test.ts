<<<<<<< HEAD
import { EVENT_SESSION_RETIRED, ProxyConfiguration, ResponseWithUrl, Session, SessionPool } from '@crawlee/core';
=======
import { EVENT_SESSION_RETIRED, Session, SessionPool } from '@crawlee/core';
>>>>>>> 7d0c1fde
import type { Dictionary } from '@crawlee/utils';
import { entries, sleep } from '@crawlee/utils';
import { CookieJar } from 'tough-cookie';

describe('Session - testing session behaviour ', () => {
    let sessionPool: SessionPool;
    let session: Session;

    beforeEach(() => {
        sessionPool = new SessionPool();
        session = new Session({ sessionPool });
    });

    test('should markGood session and lower the errorScore', () => {
        expect(session.usageCount).toBe(0);
        expect(session.errorScore).toBe(0);
        session.markGood();
        expect(session.usageCount).toBe(1);
        expect(session.errorScore).toBe(0);
        // @ts-expect-error Private property
        session._errorScore = 1;
        session.markGood();
        expect(session.errorScore).toBe(0.5);
    });

    test('should throw error when param sessionPool is not EventEmitter instance', () => {
        const err = 'Expected property object `sessionPool` `{}` to be of type `EventEmitter` in object';
        // @ts-expect-error JS-side validation
        expect(() => new Session({ sessionPool: {} })).toThrow(err);
    });

    test('should mark session markBad', () => {
        session.markBad();
        expect(session.errorScore).toBe(1);
        expect(session.usageCount).toBe(1);
    });

    test('should expire session', async () => {
        session = new Session({ maxAgeSecs: 1 / 100, sessionPool });
        await sleep(101);
        expect(session.isExpired()).toBe(true);
        expect(session.isUsable()).toBe(false);
    });

    test('should max out session usage', () => {
        // @ts-expect-error Private property
        session._maxUsageCount = 1;
        session.markGood();
        expect(session.isMaxUsageCountReached()).toBe(true);
        expect(session.isUsable()).toBe(false);
    });

    test('should block session', () => {
        // @ts-expect-error Private property
        session._errorScore += session.maxErrorScore;
        expect(session.isBlocked()).toBe(true);
        expect(session.isUsable()).toBe(false);
    });
    test('should not throw on invalid Cookie header', () => {
        let error;

        try {
            session.setCookiesFromResponse(
                new ResponseWithUrl('', {
                    headers: { Cookie: 'invaldi*{*{*{*-----***@s' },
                    url: 'http://localhost:1337',
                }),
            );
        } catch (e) {
            error = e;
        }

        expect(error).toBeUndefined();
    });

    test('should markGood session', () => {
        session.markGood();
        expect(session.usageCount).toBe(1);
        expect(session.isUsable()).toBe(true);
    });

    test('should retire session', () => {
        let discarded = false;
        sessionPool.on(EVENT_SESSION_RETIRED, (ses) => {
            expect(ses instanceof Session).toBe(true);
            discarded = true;
        });
        session.retire();
        expect(discarded).toBe(true);
        expect(session.usageCount).toBe(1);
    });

    test('should retire session after marking bad', () => {
        // @ts-expect-error Private property
        vitest.spyOn(session, '_maybeSelfRetire');
        vitest.spyOn(session, 'retire');
        session.markBad();
        expect(session.retire).toBeCalledTimes(0);
        session.isUsable = () => false;
        session.markBad();
        expect(session.retire).toBeCalledTimes(1);
    });

    test('should retire session after marking good', () => {
        // @ts-expect-error Private property
        vitest.spyOn(session, '_maybeSelfRetire');
        vitest.spyOn(session, 'retire');

        session.markGood();
        expect(session.retire).toBeCalledTimes(0);

        session.isUsable = () => false;
        session.markGood();
        expect(session.retire).toBeCalledTimes(1);
    });

    test('should reevaluate usability of session after marking the session', () => {
        // @ts-expect-error Private property
        vitest.spyOn(session, '_maybeSelfRetire');
        session.markGood();
        // @ts-expect-error Private property
        expect(session._maybeSelfRetire).toBeCalledTimes(1);
        session.markBad();
        // @ts-expect-error Private property
        expect(session._maybeSelfRetire).toBeCalledTimes(2);
    });

    test('should get state', () => {
        const state = session.getState();

        expect(state.id).toBeDefined();
        expect(state.cookieJar).toBeDefined();
        expect(state.userData).toBeDefined();
        expect(state.maxErrorScore).toBeDefined();
        expect(state.errorScoreDecrement).toBeDefined();
        expect(state.expiresAt).toBeDefined();
        expect(state.createdAt).toBeDefined();
        expect(state.usageCount).toBeDefined();
        expect(state.errorScore).toBeDefined();

        entries(state).forEach(([key, value]) => {
            if (session[key] instanceof Date) {
                expect((session[key] as Date).toISOString()).toEqual(value);
            } else if (key === 'cookieJar') {
                expect(value).toEqual(session[key].toJSON());
            } else {
                expect(session[key]).toEqual(value);
            }
        });
    });

    test('should use cookieJar', () => {
        session = new Session({ sessionPool });
        expect(session.cookieJar.setCookie).toBeDefined();
    });

    test('should checkStatus work', () => {
        session = new Session({ sessionPool });
        expect(session.retireOnBlockedStatusCodes(100)).toBeFalsy();
        expect(session.retireOnBlockedStatusCodes(200)).toBeFalsy();
        expect(session.retireOnBlockedStatusCodes(400)).toBeFalsy();
        expect(session.retireOnBlockedStatusCodes(500)).toBeFalsy();
        // @ts-expect-error
        sessionPool.blockedStatusCodes.forEach((status) => {
            const sess = new Session({ sessionPool });
            let isCalled;
            const call = () => {
                isCalled = true;
            };
            sess.retire = call;
            expect(sess.retireOnBlockedStatusCodes(status)).toBeTruthy();
            expect(isCalled).toBeTruthy();
        });
    });

    test('setCookies should work', () => {
        const url = 'https://example.com';
        const cookies = [
            { name: 'cookie1', value: 'my-cookie' },
            { name: 'cookie2', value: 'your-cookie' },
        ];

        session = new Session({ sessionPool });
        session.setCookies(cookies, url);
        expect(session.getCookieString(url)).toBe('cookie1=my-cookie; cookie2=your-cookie');
    });

    test('setCookies should work for session (with expiration date: -1) cookies', () => {
        const url = 'https://example.com';
        const cookies = [{ name: 'session_cookie', value: 'session-cookie-value', expires: -1 }];

        session = new Session({ sessionPool });
        session.setCookies(cookies, url);
        expect(session.getCookieString(url)).toBe('session_cookie=session-cookie-value');
    });

    test('setCookies works with leading dots in domains', () => {
        const url = 'https://www.example.com';
        const cookies = [
            { name: 'cookie1', value: 'my-cookie', domain: 'abc.example.com' },
            { name: 'cookie2', value: 'your-cookie', domain: '.example.com' },
        ];

        session = new Session({ sessionPool });
        session.setCookies(cookies, url);
        expect(session.getCookieString(url)).toBe('cookie2=your-cookie');
    });

    test('setCookies works with hostOnly cookies', () => {
        const url = 'https://www.example.com';
        const cookies = [
            { name: 'cookie1', value: 'my-cookie', domain: 'abc.example.com' },
            { name: 'cookie2', value: 'your-cookie', domain: 'example.com' },
        ];

        session = new Session({ sessionPool });
        session.setCookies(cookies, url);
        expect(session.getCookieString(url)).toBe('');
        expect(session.getCookieString('https://example.com')).toBe('cookie2=your-cookie');
    });

    test('getCookies should work', () => {
        const url = 'https://www.example.com';

        session = new Session({
            sessionPool,
            cookieJar: CookieJar.fromJSON(
                JSON.stringify({
                    cookies: [
                        {
                            'key': 'foo',
                            'value': 'bar',
                            'domain': 'example.com',
                            'path': '/',
                            'hostOnly': false,
                        },
                    ],
                }),
            ),
        });

        expect(session.getCookies(url)).to.containSubset([
            {
                name: 'foo',
                value: 'bar',
                domain: '.example.com',
            },
        ]);
        expect(session.getCookies(url)).to.deep.equal(session.getCookies('https://example.com'));
    });

    test('getCookies should work with hostOnly cookies', () => {
        const url = 'https://www.example.com';

        session = new Session({
            sessionPool,
            cookieJar: CookieJar.fromJSON(
                JSON.stringify({
                    cookies: [
                        {
                            'key': 'foo',
                            'value': 'bar',
                            'domain': 'example.com',
                            'path': '/',
                            'hostOnly': true,
                        },
                    ],
                }),
            ),
        });

        expect(session.getCookies(url)).toHaveLength(0);
        expect(session.getCookies('https://example.com')).to.containSubset([
            {
                name: 'foo',
                value: 'bar',
                domain: 'example.com',
            },
        ]);
    });

    describe('.putResponse & .getCookieString', () => {
        test('should set and update cookies from "set-cookie" header', () => {
            const headers = new Headers();

            headers.append('set-cookie', 'CSRF=e8b667; Domain=example.com; Secure ');
            headers.append('set-cookie', 'id=a3fWa; Expires=Wed, Domain=example.com; 21 Oct 2015 07:28:00 GMT');

            const newSession = new Session({ sessionPool: new SessionPool() });
            const url = 'https://example.com';
            newSession.setCookiesFromResponse(new ResponseWithUrl('', { headers, url }));
            let cookies = newSession.getCookieString(url);
            expect(cookies).toEqual('CSRF=e8b667; id=a3fWa');

            const newCookie = 'ABCD=1231231213; Domain=example.com; Secure';

            newSession.setCookiesFromResponse(new ResponseWithUrl('', { headers: { 'set-cookie': newCookie }, url }));
            cookies = newSession.getCookieString(url);
            expect(cookies).toEqual('CSRF=e8b667; id=a3fWa; ABCD=1231231213');
        });
    });

    test('should correctly persist and init cookieJar', () => {
        const headers = new Headers();

        headers.append('set-cookie', 'CSRF=e8b667; Domain=example.com; Secure ');
        headers.append('set-cookie', 'id=a3fWa; Expires=Wed, Domain=example.com; 21 Oct 2015 07:28:00 GMT');

        const newSession = new Session({ sessionPool: new SessionPool() });
        const url = 'https://example.com';
        newSession.setCookiesFromResponse(new ResponseWithUrl('', { headers, url }));

        const old = newSession.getState();

        // @ts-expect-error Overriding string -> Date
        old.createdAt = new Date(old.createdAt);
        // @ts-expect-error Overriding string -> Date
        old.expiresAt = new Date(old.expiresAt);

        // @ts-expect-error string -> Date for createdAt has been overridden
        const reinitializedSession = new Session({ sessionPool, ...old });
        expect(reinitializedSession.getCookieString(url)).toEqual('CSRF=e8b667; id=a3fWa');
    });
});<|MERGE_RESOLUTION|>--- conflicted
+++ resolved
@@ -1,9 +1,4 @@
-<<<<<<< HEAD
-import { EVENT_SESSION_RETIRED, ProxyConfiguration, ResponseWithUrl, Session, SessionPool } from '@crawlee/core';
-=======
-import { EVENT_SESSION_RETIRED, Session, SessionPool } from '@crawlee/core';
->>>>>>> 7d0c1fde
-import type { Dictionary } from '@crawlee/utils';
+import { EVENT_SESSION_RETIRED, ResponseWithUrl, Session, SessionPool } from '@crawlee/core';
 import { entries, sleep } from '@crawlee/utils';
 import { CookieJar } from 'tough-cookie';
 

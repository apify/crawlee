--- conflicted
+++ resolved
@@ -123,17 +123,10 @@
 test('requestHandler receives response', async () => {
     const crawler = new FileDownload({
         maxRequestRetries: 0,
-<<<<<<< HEAD
         requestHandler: async ({ response }) => {
-            expect(response.headers['content-type']).toBe('application/octet-stream');
-            expect(response.statusCode).toBe(200);
-            expect(response.statusMessage).toBe('OK');
-=======
-        streamHandler: async ({ response }) => {
             expect(response?.headers.get('content-type')).toBe('application/octet-stream');
             expect(response?.status).toBe(200);
             expect(response?.statusText).toBe('OK');
->>>>>>> 66352134
         },
     });
 

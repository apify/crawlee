--- conflicted
+++ resolved
@@ -341,13 +341,8 @@
 
         test('after requestHandlerTimeoutSecs', async () => {
             const failed: Request[] = [];
-<<<<<<< HEAD
-            const requestList = await getRequestListForMirror();
+            const requestList = await getExampleRequestList();
             const requestHandler = vi.fn(async () => {
-=======
-            const requestList = await getExampleRequestList();
-            const requestHandler = async () => {
->>>>>>> 66352134
                 await sleep(2000);
             });
 

--- conflicted
+++ resolved
@@ -52,7 +52,7 @@
 Another very useful way of setting the log level is by setting the `APIFY_LOG_LEVEL` environment variable, such as `APIFY_LOG_LEVEL=DEBUG`. This way,
 no code changes are necessary to turn on your debug messages and start debugging right away.
 
-<<<<<<< HEAD
+---
 -   [`log`](#log) : `object`
     -   [`.LEVELS`](#log.LEVELS) : `Object`
     -   [`.setLevel(level)`](#log.setLevel)
@@ -65,9 +65,6 @@
     -   [`.warning(message, [data])`](#log.warning)
     -   [`.error(message, [data])`](#log.error)
     -   [`.exception(exception, [message], [data])`](#log.exception)
-=======
----
->>>>>>> 28f5795e
 
 <a name="levels"></a>
 
@@ -105,7 +102,9 @@
 actually performs a resource intensive operation to construct the message, such as querying a DB for some metadata that need to be added. If the log
 level is not high enough at the moment, it doesn't make sense to execute the query.
 
-<<<<<<< HEAD
+---
+
+<a name="debug"></a>
 <a name="log.setOptions"></a>
 
 ## `log.setOptions(options)`
@@ -152,11 +151,6 @@
 Returns the logger configuration.
 
 <a name="log.debug"></a>
-=======
----
-
-<a name="debug"></a>
->>>>>>> 28f5795e
 
 ## `log.debug(message, [data])`
 

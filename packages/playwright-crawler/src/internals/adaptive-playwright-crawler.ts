import { isDeepStrictEqual } from 'node:util';

import { BasicCrawler } from '@crawlee/basic';
import type { BasicCrawlerOptions, BrowserHook, LoadedRequest, Request } from '@crawlee/browser';
import { extractUrlsFromPage } from '@crawlee/browser';
import type { CheerioCrawlingContext } from '@crawlee/cheerio';
import { CheerioCrawler } from '@crawlee/cheerio';
import type {
<<<<<<< HEAD
    BaseHttpResponseData,
    ContextPipeline,
    CrawlingContext,
    EnqueueLinksOptions,
=======
>>>>>>> 66352134
    GetUserDataFromRequest,
    RouterRoutes,
    StatisticPersistedState,
    StatisticsOptions,
    StatisticState,
} from '@crawlee/core';
import {
    Configuration,
<<<<<<< HEAD
    RequestHandlerError,
    RequestHandlerResult,
=======
    RequestHandlerResult,
    ResponseWithUrl,
>>>>>>> 66352134
    Router,
    Statistics,
    withCheckedStorageAccess,
} from '@crawlee/core';
<<<<<<< HEAD
import type { Dictionary } from '@crawlee/types';
=======
import type { Awaitable, Dictionary } from '@crawlee/types';
>>>>>>> 66352134
import { type CheerioRoot, extractUrlsFromCheerio } from '@crawlee/utils';
import { type Cheerio } from 'cheerio';
import type { AnyNode } from 'domhandler';
import type { Page } from 'playwright';

import type { Log } from '@apify/log';
import { addTimeoutToPromise } from '@apify/timeout';

import type { PlaywrightCrawlingContext, PlaywrightGotoOptions } from './playwright-crawler.js';
import { PlaywrightCrawler } from './playwright-crawler.js';
import { type RenderingType, RenderingTypePredictor } from './utils/rendering-type-prediction.js';

type Result<TResult> =
    | { result: TResult; ok: true; logs?: LogProxyCall[] }
    | { error: unknown; ok: false; logs?: LogProxyCall[] };

interface AdaptivePlaywrightCrawlerStatisticState extends StatisticState {
    httpOnlyRequestHandlerRuns?: number;
    browserRequestHandlerRuns?: number;
    renderingTypeMispredictions?: number;
}

interface AdaptivePlaywrightCrawlerPersistedStatisticState extends StatisticPersistedState {
    httpOnlyRequestHandlerRuns?: number;
    browserRequestHandlerRuns?: number;
    renderingTypeMispredictions?: number;
}

class AdaptivePlaywrightCrawlerStatistics extends Statistics {
    override state: AdaptivePlaywrightCrawlerStatisticState = null as any; // this needs to be assigned for a valid override, but the initialization is done by a reset() call from the parent constructor

    constructor(options: StatisticsOptions = {}) {
        super(options);
        this.reset();
    }

    override reset(): void {
        super.reset();
        this.state.httpOnlyRequestHandlerRuns = 0;
        this.state.browserRequestHandlerRuns = 0;
        this.state.renderingTypeMispredictions = 0;
    }

    protected override async _maybeLoadStatistics(): Promise<void> {
        await super._maybeLoadStatistics();
        const savedState = await this.keyValueStore?.getValue<AdaptivePlaywrightCrawlerPersistedStatisticState>(
            this.persistStateKey,
        );

        if (!savedState) {
            return;
        }

        this.state.httpOnlyRequestHandlerRuns = savedState.httpOnlyRequestHandlerRuns;
        this.state.browserRequestHandlerRuns = savedState.browserRequestHandlerRuns;
        this.state.renderingTypeMispredictions = savedState.renderingTypeMispredictions;
    }

    trackHttpOnlyRequestHandlerRun(): void {
        this.state.httpOnlyRequestHandlerRuns ??= 0;
        this.state.httpOnlyRequestHandlerRuns += 1;
    }

    trackBrowserRequestHandlerRun(): void {
        this.state.browserRequestHandlerRuns ??= 0;
        this.state.browserRequestHandlerRuns += 1;
    }

    trackRenderingTypeMisprediction(): void {
        this.state.renderingTypeMispredictions ??= 0;
        this.state.renderingTypeMispredictions += 1;
    }
}

export interface AdaptivePlaywrightCrawlerContext<UserData extends Dictionary = Dictionary>
    extends CrawlingContext<UserData> {
    request: LoadedRequest<Request<UserData>>;
    /**
     * The HTTP response, either from the HTTP client or from the initial request from playwright's navigation.
     */
    response: ResponseWithUrl;

    /**
     * Playwright Page object. If accessed in HTTP-only rendering, this will throw an error and make the AdaptivePlaywrightCrawlerContext retry the request in a browser.
     */
    page: Page;

    /**
     * Wait for an element matching the selector to appear and return a Cheerio object of matched elements.
     * Timeout defaults to 5s.
     */
    querySelector(selector: string, timeoutMs?: number): Promise<Cheerio<AnyNode>>;

    /**
     * Wait for an element matching the selector to appear.
     * Timeout defaults to 5s.
     *
     * **Example usage:**
     * ```ts
     * async requestHandler({ waitForSelector, parseWithCheerio }) {
     *     await waitForSelector('article h1');
     *     const $ = await parseWithCheerio();
     *     const title = $('title').text();
     * });
     * ```
     */
    waitForSelector(selector: string, timeoutMs?: number): Promise<void>;

    /**
     * Returns Cheerio handle for `page.content()`, allowing to work with the data same way as with {@apilink CheerioCrawler}.
     * When provided with the `selector` argument, it will first look for the selector with a 5s timeout.
     *
     * **Example usage:**
     * ```ts
     * async requestHandler({ parseWithCheerio }) {
     *     const $ = await parseWithCheerio();
     *     const title = $('title').text();
     * });
     * ```
     */
    parseWithCheerio(selector?: string, timeoutMs?: number): Promise<CheerioRoot>;

    enqueueLinks(options?: EnqueueLinksOptions): Promise<void>;
}

interface AdaptiveHook
    extends BrowserHook<
        Pick<AdaptivePlaywrightCrawlerContext, 'id' | 'session' | 'proxyInfo' | 'log'> & {
            page?: Page;
            request: Request;
        },
        PlaywrightGotoOptions
    > {}

export interface AdaptivePlaywrightCrawlerOptions<
    ExtendedContext extends AdaptivePlaywrightCrawlerContext = AdaptivePlaywrightCrawlerContext,
> extends Omit<
        BasicCrawlerOptions<AdaptivePlaywrightCrawlerContext, ExtendedContext>,
        'preNavigationHooks' | 'postNavigationHooks'
    > {
    /**
     * Async functions that are sequentially evaluated before the navigation. Good for setting additional cookies.
     * The function accepts a subset of the crawling context. If you attempt to access the `page` property during HTTP-only crawling,
     * an exception will be thrown. If it's not caught, the request will be transparently retried in a browser.
     */
    preNavigationHooks?: AdaptiveHook[];

    /**
     * Async functions that are sequentially evaluated after the navigation. Good for checking if the navigation was successful.
     * The function accepts a subset of the crawling context. If you attempt to access the `page` property during HTTP-only crawling,
     * an exception will be thrown. If it's not caught, the request will be transparently retried in a browser.
     */
    postNavigationHooks?: AdaptiveHook[]; // TODO should contain a LoadedRequest - reflect that

    /**
     * Specifies the frequency of rendering type detection checks - 0.1 means roughly 10% of requests.
     * Defaults to 0.1 (so 10%).
     */
    renderingTypeDetectionRatio?: number;

    /**
     * An optional callback that is called on dataset items found by the request handler in plain HTTP mode.
     * If it returns false, the request is retried in a browser.
     * If no callback is specified, every dataset item is considered valid.
     */
    resultChecker?: (result: RequestHandlerResult) => boolean;

    /**
     * An optional callback used in rendering type detection. On each detection, the result of the plain HTTP run is compared to that of the browser one.
     * If the callback returns true, the results are considered equal and the target site is considered static.
     * If no result comparator is specified, but there is a `resultChecker`, any site where the `resultChecker` returns true is considered static.
     * If neither `resultComparator` nor `resultChecker` are specified, a deep comparison of returned dataset items is used as a default.
     */
    resultComparator?: (resultA: RequestHandlerResult, resultB: RequestHandlerResult) => boolean;

    /**
     * A custom rendering type predictor
     */
    renderingTypePredictor?: Pick<RenderingTypePredictor, 'predict' | 'storeResult'>;

    /**
     * Prevent direct access to storage in request handlers (only allow using context helpers).
     * Defaults to `true`
     */
    preventDirectStorageAccess?: boolean;
}

const proxyLogMethods = [
    'error',
    'exception',
    'softFail',
    'info',
    'debug',
    'perf',
    'warningOnce',
    'deprecated',
] as const;

type LogProxyCall = [log: Log, method: (typeof proxyLogMethods)[number], ...args: unknown[]];

/**
 * An extension of {@apilink PlaywrightCrawler} that uses a more limited request handler interface so that it is able to switch to HTTP-only crawling when it detects it may be possible.
 *
 * **Example usage:**
 *
 * ```javascript
 * const crawler = new AdaptivePlaywrightCrawler({
 *     renderingTypeDetectionRatio: 0.1,
 *     async requestHandler({ querySelector, pushData, enqueueLinks, request, log }) {
 *         // This function is called to extract data from a single web page
 *         const $prices = await querySelector('span.price')
 *
 *         await pushData({
 *             url: request.url,
 *             price: $prices.filter(':contains("$")').first().text(),
 *         })
 *
 *         await enqueueLinks({ selector: '.pagination a' })
 *     },
 * });
 *
 * await crawler.run([
 *     'http://www.example.com/page-1',
 *     'http://www.example.com/page-2',
 * ]);
 * ```
 *
 * @experimental
 */
export class AdaptivePlaywrightCrawler<
    ExtendedContext extends AdaptivePlaywrightCrawlerContext = AdaptivePlaywrightCrawlerContext,
> extends BasicCrawler<AdaptivePlaywrightCrawlerContext, ExtendedContext> {
    private renderingTypePredictor: NonNullable<AdaptivePlaywrightCrawlerOptions['renderingTypePredictor']>;
    private resultChecker: NonNullable<AdaptivePlaywrightCrawlerOptions['resultChecker']>;
    private resultComparator: NonNullable<AdaptivePlaywrightCrawlerOptions['resultComparator']>;
    private preventDirectStorageAccess: boolean;
    private staticContextPipeline: ContextPipeline<CrawlingContext, ExtendedContext>;
    private browserContextPipeline: ContextPipeline<CrawlingContext, ExtendedContext>;
    private individualRequestHandlerTimeoutMillis: number;
    declare readonly stats: AdaptivePlaywrightCrawlerStatistics;
    private resultObjects = new WeakMap<CrawlingContext, RequestHandlerResult>();

    private teardownHooks: (() => Promise<unknown>)[] = [];

    constructor(
        options: AdaptivePlaywrightCrawlerOptions<ExtendedContext> = {},
        override readonly config = Configuration.getGlobalConfig(),
    ) {
        const {
            requestHandler,
            renderingTypeDetectionRatio = 0.1,
            renderingTypePredictor,
            resultChecker,
            resultComparator,
            statisticsOptions,
            preventDirectStorageAccess = true,
            requestHandlerTimeoutSecs = 60,
            errorHandler,
            failedRequestHandler,
            preNavigationHooks,
            postNavigationHooks,
            extendContext,
            contextPipelineBuilder,
            ...rest
        } = options;

        super(
            {
                ...rest,
                // Pass error handlers to the "main" crawler - we only pluck them from `rest` so that they don't go to the sub crawlers
                errorHandler,
                failedRequestHandler,
                // Same for request handler
                requestHandler,
                // The builder intentionally returns null so that it crashes the crawler when it tries to use this instead of one of two the specialized context pipelines
                // (that would be a logical error in this class)
                contextPipelineBuilder: () =>
                    null as unknown as ContextPipeline<CrawlingContext, AdaptivePlaywrightCrawlerContext>,
            },
            config,
        );
        this.individualRequestHandlerTimeoutMillis = requestHandlerTimeoutSecs * 1000;

        this.renderingTypePredictor =
            renderingTypePredictor ?? new RenderingTypePredictor({ detectionRatio: renderingTypeDetectionRatio });
        this.resultChecker = resultChecker ?? (() => true);

        if (resultComparator !== undefined) {
            this.resultComparator = resultComparator;
        } else if (resultChecker !== undefined) {
            this.resultComparator = (resultA, resultB) => this.resultChecker(resultA) && this.resultChecker(resultB);
        } else {
            this.resultComparator = (resultA, resultB) => {
                return (
                    resultA.datasetItems.length === resultB.datasetItems.length &&
                    resultA.datasetItems.every((itemA, i) => {
                        const itemB = resultB.datasetItems[i];
                        return isDeepStrictEqual(itemA, itemB);
                    })
                );
            };
        }
        const staticCrawler = new CheerioCrawler(
            {
                ...rest,
                useSessionPool: false,
                statisticsOptions: {
                    persistenceOptions: { enable: false },
                },
                preNavigationHooks: [
                    async (context) => {
                        for (const hook of preNavigationHooks ?? []) {
                            await hook(context, undefined);
                        }
                    },
                ],
                postNavigationHooks: [
                    async (context) => {
                        for (const hook of postNavigationHooks ?? []) {
                            await hook(context, undefined);
                        }
                    },
                ],
            },
            config,
        );

        const browserCrawler = new PlaywrightCrawler(
            {
                ...rest,
                useSessionPool: false,
                statisticsOptions: {
                    persistenceOptions: { enable: false },
                },
                preNavigationHooks: [
                    async (context, gotoOptions) => {
                        for (const hook of preNavigationHooks ?? []) {
                            await hook(context, gotoOptions);
                        }
                    },
                ],
                postNavigationHooks: [
                    async (context, gotoOptions) => {
                        for (const hook of postNavigationHooks ?? []) {
                            await hook(context, gotoOptions);
                        }
                    },
                ],
            },
            config,
        );

        this.teardownHooks.push(browserCrawler.teardown.bind(browserCrawler));

        this.staticContextPipeline = staticCrawler.contextPipeline
            .compose({
                action: this.adaptCheerioContext.bind(this),
            })
            .compose({
                action: async (context) =>
                    extendContext ? await extendContext(context) : (context as unknown as ExtendedContext),
            });

        this.browserContextPipeline = browserCrawler.contextPipeline
            .compose({
                action: this.adaptPlaywrightContext.bind(this),
            })
            .compose({
                action: async (context) =>
                    extendContext ? await extendContext(context) : (context as unknown as ExtendedContext),
            });

        this.stats = new AdaptivePlaywrightCrawlerStatistics({
            logMessage: `${this.log.getOptions().prefix} request statistics:`,
            config,
            ...statisticsOptions,
        });

        this.preventDirectStorageAccess = preventDirectStorageAccess;
    }

    private async adaptCheerioContext(cheerioContext: CheerioCrawlingContext) {
        // Capture the original response to avoid infinite recursion when the getter is copied to the context
        const originalResponse = cheerioContext.response;

        const enqueueLinks = this.resultObjects.get(cheerioContext)?.enqueueLinks;
        if (enqueueLinks === undefined) {
            throw new Error('Logical error - `this.resultObjects` does not contain the result object');
        }

        return {
            get page(): Page {
                throw new Error('Page object was used in HTTP-only request handler');
            },
            get response(): BaseHttpResponseData {
                return {
                    // TODO remove this once cheerioContext.response is just a Response
                    complete: true,
                    headers: originalResponse.headers,
                    trailers: {},
                    url: originalResponse.url!,
                    statusCode: originalResponse.statusCode!,
                    redirectUrls: (originalResponse as unknown as BaseHttpResponseData).redirectUrls ?? [],
                };
            },
            async querySelector(selector: string) {
                return cheerioContext.$(selector);
            },
            async enqueueLinks(options: EnqueueLinksOptions = {}) {
                const urls =
                    options.urls ??
                    extractUrlsFromCheerio(
                        cheerioContext.$,
                        options.selector,
                        options.baseUrl ?? cheerioContext.request.loadedUrl,
                    );
                await enqueueLinks({ ...options, urls });
            },
        };
    }

    private async adaptPlaywrightContext(playwrightContext: PlaywrightCrawlingContext) {
        // Capture the original response to avoid infinite recursion when the getter is copied to the context
        const originalResponse = playwrightContext.response;

        const enqueueLinks = this.resultObjects.get(playwrightContext)?.enqueueLinks;
        if (enqueueLinks === undefined) {
            throw new Error('Logical error - `this.resultObjects` does not contain the result object');
        }

        return {
            get response(): BaseHttpResponseData {
                return {
                    url: originalResponse!.url(),
                    statusCode: originalResponse!.status(),
                    headers: originalResponse!.headers(),
                    trailers: {},
                    complete: true,
                    redirectUrls: [],
                };
            },
            async querySelector(selector: string, timeoutMs = 5000) {
                const locator = playwrightContext.page.locator(selector).first();
                await locator.waitFor({ timeout: timeoutMs, state: 'attached' });
                const $ = await playwrightContext.parseWithCheerio();

                return $(selector) as Cheerio<any>;
            },
            async enqueueLinks(options: EnqueueLinksOptions = {}, timeoutMs = 5000) {
                const selector = options.selector ?? 'a';
                const locator = playwrightContext.page.locator(selector).first();
                await locator.waitFor({ timeout: timeoutMs, state: 'attached' });

                // TODO consider using `context.parseWithCheerio` to make this universal and avoid code duplication
                const urls =
                    options.urls ??
                    (await extractUrlsFromPage(
                        playwrightContext.page,
                        selector,
                        options.baseUrl ?? playwrightContext.request.loadedUrl,
                    ));
                await enqueueLinks({ ...options, urls });
            },
        };
    }

    private async crawlOne(
        renderingType: RenderingType,
        context: CrawlingContext,
        useStateFunction: (defaultValue?: Dictionary) => Promise<Dictionary>,
    ): Promise<Result<RequestHandlerResult>> {
        const result = new RequestHandlerResult(this.config, AdaptivePlaywrightCrawler.CRAWLEE_STATE_KEY);
        const logs: LogProxyCall[] = [];

        const deferredCleanup: (() => Promise<unknown>)[] = [];

        const resultBoundContextHelpers = {
            addRequests: result.addRequests,
            pushData: result.pushData,
            useState: this.allowStorageAccess(useStateFunction),
            getKeyValueStore: this.allowStorageAccess(result.getKeyValueStore),
            enqueueLinks: result.enqueueLinks,
            log: this.createLogProxy(context.log, logs),
            registerDeferredCleanup: (cleanup: () => Promise<unknown>) => deferredCleanup.push(cleanup),
        };

        const subCrawlerContext = { ...context, ...resultBoundContextHelpers };
        this.resultObjects.set(subCrawlerContext, result);

        try {
            const callAdaptiveRequestHandler = async () => {
                if (renderingType === 'static') {
                    await this.staticContextPipeline.call(
                        subCrawlerContext,
                        async (finalContext) => await this.requestHandler(finalContext),
                    );
                } else if (renderingType === 'clientOnly') {
                    await this.browserContextPipeline.call(
                        subCrawlerContext,
                        async (finalContext) => await this.requestHandler(finalContext),
                    );
                }
            };

            await addTimeoutToPromise(
                async () =>
                    withCheckedStorageAccess(() => {
                        if (this.preventDirectStorageAccess) {
                            throw new Error(
                                'Directly accessing storage in a request handler is not allowed in AdaptivePlaywrightCrawler',
                            );
                        }
                    }, callAdaptiveRequestHandler),
                this.individualRequestHandlerTimeoutMillis,
                'Request handler timed out',
            );

            return { result, ok: true, logs };
        } catch (error) {
            return { error, ok: false, logs };
        } finally {
            await Promise.all(deferredCleanup.map((cleanup) => cleanup()));
        }
    }

    protected override async runRequestHandler(crawlingContext: PlaywrightCrawlingContext): Promise<void> {
        const renderingTypePrediction = this.renderingTypePredictor.predict(crawlingContext.request);
        const shouldDetectRenderingType = Math.random() < renderingTypePrediction.detectionProbabilityRecommendation;

        if (!shouldDetectRenderingType) {
            crawlingContext.log.debug(
                `Predicted rendering type ${renderingTypePrediction.renderingType} for ${crawlingContext.request.url}`,
            );
        }

        if (renderingTypePrediction.renderingType === 'static' && !shouldDetectRenderingType) {
            crawlingContext.log.debug(`Running HTTP-only request handler for ${crawlingContext.request.url}`);
            this.stats.trackHttpOnlyRequestHandlerRun();

            const plainHTTPRun = await this.crawlOne('static', crawlingContext, crawlingContext.useState);

            if (plainHTTPRun.ok && this.resultChecker(plainHTTPRun.result)) {
                crawlingContext.log.debug(`HTTP-only request handler succeeded for ${crawlingContext.request.url}`);
                plainHTTPRun.logs?.forEach(([log, method, ...args]) => log[method](...(args as [any, any])));
                await this.commitResult(crawlingContext, plainHTTPRun.result);
                return;
            }

            // Execution will "fall through" and try running the request handler in a browser
            if (!plainHTTPRun.ok) {
                const actualError =
                    plainHTTPRun.error instanceof RequestHandlerError
                        ? (plainHTTPRun.error.cause as Error)
                        : (plainHTTPRun.error as Error);

                crawlingContext.log.exception(
                    actualError,
                    `HTTP-only request handler failed for ${crawlingContext.request.url}`,
                );
            } else {
                crawlingContext.log.warning(
                    `HTTP-only request handler returned a suspicious result for ${crawlingContext.request.url}`,
                );
                this.stats.trackRenderingTypeMisprediction();
            }
        }

        crawlingContext.log.debug(`Running browser request handler for ${crawlingContext.request.url}`);
        this.stats.trackBrowserRequestHandlerRun();

        // Run the request handler in a browser. The copy of the crawler state is kept so that we can perform
        // a rendering type detection if necessary. Without this measure, the HTTP request handler would run
        // under different conditions, which could change its behavior. Changes done to the crawler state by
        // the HTTP request handler will not be committed to the actual storage.
        const stateTracker = {
            stateCopy: null,
            async getLiveState(defaultValue: Dictionary = {}) {
                const state = await crawlingContext.useState(defaultValue);

                if (this.stateCopy === null) {
                    this.stateCopy = JSON.parse(JSON.stringify(state));
                }

                return state;
            },
            async getStateCopy(defaultValue: Dictionary = {}) {
                if (this.stateCopy === null) {
                    return defaultValue;
                }
                return this.stateCopy;
            },
        };

        const browserRun = await this.crawlOne(
            'clientOnly',
            crawlingContext,
            stateTracker.getLiveState.bind(stateTracker),
        );

        if (!browserRun.ok) {
            throw browserRun.error;
        }

        await this.commitResult(crawlingContext, browserRun.result);

        if (shouldDetectRenderingType) {
            crawlingContext.log.debug(`Detecting rendering type for ${crawlingContext.request.url}`);
            const plainHTTPRun = await this.crawlOne(
                'static',
                crawlingContext,
                stateTracker.getStateCopy.bind(stateTracker),
            );

            const detectionResult: RenderingType = (() => {
                if (!plainHTTPRun.ok) {
                    return 'clientOnly';
                }

                if (this.resultComparator(plainHTTPRun.result, browserRun.result)) {
                    return 'static';
                }

                return 'clientOnly';
            })();

            crawlingContext.log.debug(`Detected rendering type ${detectionResult} for ${crawlingContext.request.url}`);
            this.renderingTypePredictor.storeResult(crawlingContext.request, detectionResult);
        }
    }

    protected async commitResult(
        crawlingContext: PlaywrightCrawlingContext,
        { calls, keyValueStoreChanges }: RequestHandlerResult,
    ): Promise<void> {
        await Promise.all([
            ...calls.pushData.map(async (params) => crawlingContext.pushData(...params)),
            ...calls.enqueueLinks.map(async (params) => await crawlingContext.enqueueLinks(...params)),
            ...calls.addRequests.map(async (params) => crawlingContext.addRequests(...params)),
            ...Object.entries(keyValueStoreChanges).map(async ([storeIdOrName, changes]) => {
                const store = await crawlingContext.getKeyValueStore(storeIdOrName);
                await Promise.all(
                    Object.entries(changes).map(async ([key, { changedValue, options }]) =>
                        store.setValue(key, changedValue, options),
                    ),
                );
            }),
        ]);
    }

    protected allowStorageAccess<R, TArgs extends any[]>(
        func: (...args: TArgs) => Promise<R>,
    ): (...args: TArgs) => Promise<R> {
        return async (...args: TArgs) =>
            withCheckedStorageAccess(
                () => {},
                async () => func(...args),
            );
    }

<<<<<<< HEAD
=======
    protected async runRequestHandlerInBrowser(
        crawlingContext: PlaywrightCrawlingContext,
    ): Promise<{ result: Result<RequestHandlerResult>; initialStateCopy?: Record<string, unknown> }> {
        const result = new RequestHandlerResult(this.config, AdaptivePlaywrightCrawler.CRAWLEE_STATE_KEY);
        let initialStateCopy: Record<string, unknown> | undefined;

        try {
            await super._runRequestHandler.call(
                new Proxy(this, {
                    get: (target, propertyName, receiver) => {
                        if (propertyName === 'userProvidedRequestHandler') {
                            return async (playwrightContext: PlaywrightCrawlingContext) =>
                                withCheckedStorageAccess(
                                    () => {
                                        if (this.preventDirectStorageAccess) {
                                            throw new Error(
                                                'Directly accessing storage in a request handler is not allowed in AdaptivePlaywrightCrawler',
                                            );
                                        }
                                    },
                                    async () =>
                                        this.adaptiveRequestHandler({
                                            id: crawlingContext.id,
                                            session: crawlingContext.session,
                                            proxyInfo: crawlingContext.proxyInfo,
                                            request: crawlingContext.request as LoadedRequest<Request>,
                                            response: new ResponseWithUrl(
                                                new Uint8Array((await crawlingContext.response?.body()) ?? []),
                                                {
                                                    url: crawlingContext.response!.url(),
                                                    status: crawlingContext.response!.status(),
                                                    headers: crawlingContext.response!.headers(),
                                                },
                                            ),
                                            log: crawlingContext.log,
                                            page: crawlingContext.page,
                                            querySelector: async (selector, timeoutMs = 5_000) => {
                                                const locator = playwrightContext.page.locator(selector).first();
                                                await locator.waitFor({ timeout: timeoutMs, state: 'attached' });
                                                const $ = await playwrightContext.parseWithCheerio();

                                                return $(selector) as Cheerio<any>;
                                            },
                                            async waitForSelector(selector, timeoutMs = 5_000) {
                                                const locator = playwrightContext.page.locator(selector).first();
                                                await locator.waitFor({ timeout: timeoutMs, state: 'attached' });
                                            },
                                            async parseWithCheerio(
                                                selector?: string,
                                                timeoutMs = 5_000,
                                            ): Promise<CheerioRoot> {
                                                if (selector) {
                                                    const locator = playwrightContext.page.locator(selector).first();
                                                    await locator.waitFor({ timeout: timeoutMs, state: 'attached' });
                                                }

                                                return playwrightContext.parseWithCheerio();
                                            },
                                            async enqueueLinks(options = {}, timeoutMs = 5_000) {
                                                const selector = options.selector ?? 'a';
                                                const locator = playwrightContext.page.locator(selector).first();
                                                await locator.waitFor({ timeout: timeoutMs, state: 'attached' });

                                                const urls = await extractUrlsFromPage(
                                                    playwrightContext.page,
                                                    selector,
                                                    options.baseUrl ??
                                                        playwrightContext.request.loadedUrl ??
                                                        playwrightContext.request.url,
                                                );
                                                await result.enqueueLinks({ ...options, urls });
                                            },
                                            addRequests: result.addRequests,
                                            pushData: result.pushData,
                                            useState: this.allowStorageAccess(async (defaultValue) => {
                                                const state = await result.useState(defaultValue);
                                                if (initialStateCopy === undefined) {
                                                    initialStateCopy = JSON.parse(JSON.stringify(state));
                                                }
                                                return state;
                                            }),
                                            getKeyValueStore: this.allowStorageAccess(result.getKeyValueStore),
                                        }),
                                );
                        }
                        return Reflect.get(target, propertyName, receiver);
                    },
                }),
                crawlingContext,
            );
            return { result: { result, ok: true }, initialStateCopy };
        } catch (error) {
            return { result: { error, ok: false }, initialStateCopy };
        }
    }

    protected async runRequestHandlerWithPlainHTTP(
        crawlingContext: PlaywrightCrawlingContext,
        oldStateCopy?: Dictionary,
    ): Promise<Result<RequestHandlerResult>> {
        const result = new RequestHandlerResult(this.config, AdaptivePlaywrightCrawler.CRAWLEE_STATE_KEY);
        const logs: LogProxyCall[] = [];

        const pageGotoOptions = { timeout: this.navigationTimeoutMillis }; // Irrelevant, but required by BrowserCrawler

        try {
            await withCheckedStorageAccess(
                () => {
                    if (this.preventDirectStorageAccess) {
                        throw new Error(
                            'Directly accessing storage in a request handler is not allowed in AdaptivePlaywrightCrawler',
                        );
                    }
                },
                async () =>
                    addTimeoutToPromise(
                        async () => {
                            const hookContext: Parameters<AdaptiveHook>[0] = {
                                id: crawlingContext.id,
                                session: crawlingContext.session,
                                proxyInfo: crawlingContext.proxyInfo,
                                request: crawlingContext.request,
                                log: this.createLogProxy(crawlingContext.log, logs),
                            };

                            await this._executeHooks(
                                this.preNavigationHooks,
                                {
                                    ...hookContext,
                                    get page(): Page {
                                        throw new Error('Page object was used in HTTP-only pre-navigation hook');
                                    },
                                } as PlaywrightCrawlingContext, // This is safe because `executeHooks` just passes the context to the hooks which accept the partial context
                                pageGotoOptions,
                            );

                            const response = await crawlingContext.sendRequest({});
                            const loadedUrl = response.url;
                            crawlingContext.request.loadedUrl = loadedUrl;
                            const $ = load(await response.text());

                            await this.adaptiveRequestHandler({
                                ...hookContext,
                                request: crawlingContext.request as LoadedRequest<Request>,
                                response,
                                get page(): Page {
                                    throw new Error('Page object was used in HTTP-only request handler');
                                },
                                async querySelector(selector, _timeoutMs?: number) {
                                    return $(selector) as Cheerio<any>;
                                },
                                async waitForSelector(selector, _timeoutMs?: number) {
                                    if ($(selector).get().length === 0) {
                                        throw new Error(`Selector '${selector}' not found.`);
                                    }
                                },
                                async parseWithCheerio(selector?: string, _timeoutMs?: number): Promise<CheerioRoot> {
                                    if (selector && $(selector).get().length === 0) {
                                        throw new Error(`Selector '${selector}' not found.`);
                                    }

                                    return $;
                                },
                                async enqueueLinks(
                                    options: Parameters<RestrictedCrawlingContext['enqueueLinks']>[0] = {},
                                ) {
                                    const urls = extractUrlsFromCheerio(
                                        $,
                                        options.selector,
                                        options.baseUrl ?? loadedUrl,
                                    );
                                    await result.enqueueLinks({ ...options, urls });
                                },
                                addRequests: result.addRequests,
                                pushData: result.pushData,
                                useState: async (defaultValue) => {
                                    // return the old state before the browser handler was executed
                                    // when rerunning the handler via HTTP for detection
                                    if (oldStateCopy !== undefined) {
                                        return oldStateCopy ?? defaultValue; // fallback to the default for `null`
                                    }

                                    return this.allowStorageAccess(result.useState)(defaultValue);
                                },
                                getKeyValueStore: this.allowStorageAccess(result.getKeyValueStore),
                            });

                            await this._executeHooks(this.postNavigationHooks, crawlingContext, pageGotoOptions);
                        },
                        this.requestHandlerTimeoutInnerMillis,
                        'Request handler timed out',
                    ),
            );

            return { result, logs, ok: true };
        } catch (error) {
            return { error, logs, ok: false };
        }
    }

>>>>>>> 66352134
    private createLogProxy(log: Log, logs: LogProxyCall[]) {
        return new Proxy(log, {
            get(target: Log, propertyName: (typeof proxyLogMethods)[number], receiver: any) {
                if (proxyLogMethods.includes(propertyName)) {
                    return (...args: unknown[]) => {
                        logs.push([target, propertyName, ...args]);
                    };
                }
                return Reflect.get(target, propertyName, receiver);
            },
        });
    }

    override async teardown() {
        await super.teardown();
        for (const hook of this.teardownHooks) {
            await hook();
        }
    }
}

export function createAdaptivePlaywrightRouter<
    Context extends AdaptivePlaywrightCrawlerContext = AdaptivePlaywrightCrawlerContext,
    UserData extends Dictionary = GetUserDataFromRequest<Context['request']>,
>(routes?: RouterRoutes<Context, UserData>) {
    return Router.create<Context>(routes);
}<|MERGE_RESOLUTION|>--- conflicted
+++ resolved
@@ -6,13 +6,9 @@
 import type { CheerioCrawlingContext } from '@crawlee/cheerio';
 import { CheerioCrawler } from '@crawlee/cheerio';
 import type {
-<<<<<<< HEAD
-    BaseHttpResponseData,
     ContextPipeline,
     CrawlingContext,
     EnqueueLinksOptions,
-=======
->>>>>>> 66352134
     GetUserDataFromRequest,
     RouterRoutes,
     StatisticPersistedState,
@@ -21,22 +17,13 @@
 } from '@crawlee/core';
 import {
     Configuration,
-<<<<<<< HEAD
     RequestHandlerError,
     RequestHandlerResult,
-=======
-    RequestHandlerResult,
-    ResponseWithUrl,
->>>>>>> 66352134
     Router,
     Statistics,
     withCheckedStorageAccess,
 } from '@crawlee/core';
-<<<<<<< HEAD
 import type { Dictionary } from '@crawlee/types';
-=======
-import type { Awaitable, Dictionary } from '@crawlee/types';
->>>>>>> 66352134
 import { type CheerioRoot, extractUrlsFromCheerio } from '@crawlee/utils';
 import { type Cheerio } from 'cheerio';
 import type { AnyNode } from 'domhandler';
@@ -117,7 +104,7 @@
     /**
      * The HTTP response, either from the HTTP client or from the initial request from playwright's navigation.
      */
-    response: ResponseWithUrl;
+    response: Response;
 
     /**
      * Playwright Page object. If accessed in HTTP-only rendering, this will throw an error and make the AdaptivePlaywrightCrawlerContext retry the request in a browser.
@@ -419,9 +406,6 @@
     }
 
     private async adaptCheerioContext(cheerioContext: CheerioCrawlingContext) {
-        // Capture the original response to avoid infinite recursion when the getter is copied to the context
-        const originalResponse = cheerioContext.response;
-
         const enqueueLinks = this.resultObjects.get(cheerioContext)?.enqueueLinks;
         if (enqueueLinks === undefined) {
             throw new Error('Logical error - `this.resultObjects` does not contain the result object');
@@ -430,17 +414,6 @@
         return {
             get page(): Page {
                 throw new Error('Page object was used in HTTP-only request handler');
-            },
-            get response(): BaseHttpResponseData {
-                return {
-                    // TODO remove this once cheerioContext.response is just a Response
-                    complete: true,
-                    headers: originalResponse.headers,
-                    trailers: {},
-                    url: originalResponse.url!,
-                    statusCode: originalResponse.statusCode!,
-                    redirectUrls: (originalResponse as unknown as BaseHttpResponseData).redirectUrls ?? [],
-                };
             },
             async querySelector(selector: string) {
                 return cheerioContext.$(selector);
@@ -455,29 +428,23 @@
                     );
                 await enqueueLinks({ ...options, urls });
             },
+            response: cheerioContext.response,
         };
     }
 
     private async adaptPlaywrightContext(playwrightContext: PlaywrightCrawlingContext) {
-        // Capture the original response to avoid infinite recursion when the getter is copied to the context
         const originalResponse = playwrightContext.response;
-
         const enqueueLinks = this.resultObjects.get(playwrightContext)?.enqueueLinks;
         if (enqueueLinks === undefined) {
             throw new Error('Logical error - `this.resultObjects` does not contain the result object');
         }
 
         return {
-            get response(): BaseHttpResponseData {
-                return {
-                    url: originalResponse!.url(),
-                    statusCode: originalResponse!.status(),
-                    headers: originalResponse!.headers(),
-                    trailers: {},
-                    complete: true,
-                    redirectUrls: [],
-                };
-            },
+            response: new Response(Uint8Array.from(await originalResponse.body()), {
+                headers: originalResponse.headers(),
+                status: originalResponse.status(),
+                statusText: originalResponse.statusText(),
+            }),
             async querySelector(selector: string, timeoutMs = 5000) {
                 const locator = playwrightContext.page.locator(selector).first();
                 await locator.waitFor({ timeout: timeoutMs, state: 'attached' });
@@ -696,209 +663,6 @@
             );
     }
 
-<<<<<<< HEAD
-=======
-    protected async runRequestHandlerInBrowser(
-        crawlingContext: PlaywrightCrawlingContext,
-    ): Promise<{ result: Result<RequestHandlerResult>; initialStateCopy?: Record<string, unknown> }> {
-        const result = new RequestHandlerResult(this.config, AdaptivePlaywrightCrawler.CRAWLEE_STATE_KEY);
-        let initialStateCopy: Record<string, unknown> | undefined;
-
-        try {
-            await super._runRequestHandler.call(
-                new Proxy(this, {
-                    get: (target, propertyName, receiver) => {
-                        if (propertyName === 'userProvidedRequestHandler') {
-                            return async (playwrightContext: PlaywrightCrawlingContext) =>
-                                withCheckedStorageAccess(
-                                    () => {
-                                        if (this.preventDirectStorageAccess) {
-                                            throw new Error(
-                                                'Directly accessing storage in a request handler is not allowed in AdaptivePlaywrightCrawler',
-                                            );
-                                        }
-                                    },
-                                    async () =>
-                                        this.adaptiveRequestHandler({
-                                            id: crawlingContext.id,
-                                            session: crawlingContext.session,
-                                            proxyInfo: crawlingContext.proxyInfo,
-                                            request: crawlingContext.request as LoadedRequest<Request>,
-                                            response: new ResponseWithUrl(
-                                                new Uint8Array((await crawlingContext.response?.body()) ?? []),
-                                                {
-                                                    url: crawlingContext.response!.url(),
-                                                    status: crawlingContext.response!.status(),
-                                                    headers: crawlingContext.response!.headers(),
-                                                },
-                                            ),
-                                            log: crawlingContext.log,
-                                            page: crawlingContext.page,
-                                            querySelector: async (selector, timeoutMs = 5_000) => {
-                                                const locator = playwrightContext.page.locator(selector).first();
-                                                await locator.waitFor({ timeout: timeoutMs, state: 'attached' });
-                                                const $ = await playwrightContext.parseWithCheerio();
-
-                                                return $(selector) as Cheerio<any>;
-                                            },
-                                            async waitForSelector(selector, timeoutMs = 5_000) {
-                                                const locator = playwrightContext.page.locator(selector).first();
-                                                await locator.waitFor({ timeout: timeoutMs, state: 'attached' });
-                                            },
-                                            async parseWithCheerio(
-                                                selector?: string,
-                                                timeoutMs = 5_000,
-                                            ): Promise<CheerioRoot> {
-                                                if (selector) {
-                                                    const locator = playwrightContext.page.locator(selector).first();
-                                                    await locator.waitFor({ timeout: timeoutMs, state: 'attached' });
-                                                }
-
-                                                return playwrightContext.parseWithCheerio();
-                                            },
-                                            async enqueueLinks(options = {}, timeoutMs = 5_000) {
-                                                const selector = options.selector ?? 'a';
-                                                const locator = playwrightContext.page.locator(selector).first();
-                                                await locator.waitFor({ timeout: timeoutMs, state: 'attached' });
-
-                                                const urls = await extractUrlsFromPage(
-                                                    playwrightContext.page,
-                                                    selector,
-                                                    options.baseUrl ??
-                                                        playwrightContext.request.loadedUrl ??
-                                                        playwrightContext.request.url,
-                                                );
-                                                await result.enqueueLinks({ ...options, urls });
-                                            },
-                                            addRequests: result.addRequests,
-                                            pushData: result.pushData,
-                                            useState: this.allowStorageAccess(async (defaultValue) => {
-                                                const state = await result.useState(defaultValue);
-                                                if (initialStateCopy === undefined) {
-                                                    initialStateCopy = JSON.parse(JSON.stringify(state));
-                                                }
-                                                return state;
-                                            }),
-                                            getKeyValueStore: this.allowStorageAccess(result.getKeyValueStore),
-                                        }),
-                                );
-                        }
-                        return Reflect.get(target, propertyName, receiver);
-                    },
-                }),
-                crawlingContext,
-            );
-            return { result: { result, ok: true }, initialStateCopy };
-        } catch (error) {
-            return { result: { error, ok: false }, initialStateCopy };
-        }
-    }
-
-    protected async runRequestHandlerWithPlainHTTP(
-        crawlingContext: PlaywrightCrawlingContext,
-        oldStateCopy?: Dictionary,
-    ): Promise<Result<RequestHandlerResult>> {
-        const result = new RequestHandlerResult(this.config, AdaptivePlaywrightCrawler.CRAWLEE_STATE_KEY);
-        const logs: LogProxyCall[] = [];
-
-        const pageGotoOptions = { timeout: this.navigationTimeoutMillis }; // Irrelevant, but required by BrowserCrawler
-
-        try {
-            await withCheckedStorageAccess(
-                () => {
-                    if (this.preventDirectStorageAccess) {
-                        throw new Error(
-                            'Directly accessing storage in a request handler is not allowed in AdaptivePlaywrightCrawler',
-                        );
-                    }
-                },
-                async () =>
-                    addTimeoutToPromise(
-                        async () => {
-                            const hookContext: Parameters<AdaptiveHook>[0] = {
-                                id: crawlingContext.id,
-                                session: crawlingContext.session,
-                                proxyInfo: crawlingContext.proxyInfo,
-                                request: crawlingContext.request,
-                                log: this.createLogProxy(crawlingContext.log, logs),
-                            };
-
-                            await this._executeHooks(
-                                this.preNavigationHooks,
-                                {
-                                    ...hookContext,
-                                    get page(): Page {
-                                        throw new Error('Page object was used in HTTP-only pre-navigation hook');
-                                    },
-                                } as PlaywrightCrawlingContext, // This is safe because `executeHooks` just passes the context to the hooks which accept the partial context
-                                pageGotoOptions,
-                            );
-
-                            const response = await crawlingContext.sendRequest({});
-                            const loadedUrl = response.url;
-                            crawlingContext.request.loadedUrl = loadedUrl;
-                            const $ = load(await response.text());
-
-                            await this.adaptiveRequestHandler({
-                                ...hookContext,
-                                request: crawlingContext.request as LoadedRequest<Request>,
-                                response,
-                                get page(): Page {
-                                    throw new Error('Page object was used in HTTP-only request handler');
-                                },
-                                async querySelector(selector, _timeoutMs?: number) {
-                                    return $(selector) as Cheerio<any>;
-                                },
-                                async waitForSelector(selector, _timeoutMs?: number) {
-                                    if ($(selector).get().length === 0) {
-                                        throw new Error(`Selector '${selector}' not found.`);
-                                    }
-                                },
-                                async parseWithCheerio(selector?: string, _timeoutMs?: number): Promise<CheerioRoot> {
-                                    if (selector && $(selector).get().length === 0) {
-                                        throw new Error(`Selector '${selector}' not found.`);
-                                    }
-
-                                    return $;
-                                },
-                                async enqueueLinks(
-                                    options: Parameters<RestrictedCrawlingContext['enqueueLinks']>[0] = {},
-                                ) {
-                                    const urls = extractUrlsFromCheerio(
-                                        $,
-                                        options.selector,
-                                        options.baseUrl ?? loadedUrl,
-                                    );
-                                    await result.enqueueLinks({ ...options, urls });
-                                },
-                                addRequests: result.addRequests,
-                                pushData: result.pushData,
-                                useState: async (defaultValue) => {
-                                    // return the old state before the browser handler was executed
-                                    // when rerunning the handler via HTTP for detection
-                                    if (oldStateCopy !== undefined) {
-                                        return oldStateCopy ?? defaultValue; // fallback to the default for `null`
-                                    }
-
-                                    return this.allowStorageAccess(result.useState)(defaultValue);
-                                },
-                                getKeyValueStore: this.allowStorageAccess(result.getKeyValueStore),
-                            });
-
-                            await this._executeHooks(this.postNavigationHooks, crawlingContext, pageGotoOptions);
-                        },
-                        this.requestHandlerTimeoutInnerMillis,
-                        'Request handler timed out',
-                    ),
-            );
-
-            return { result, logs, ok: true };
-        } catch (error) {
-            return { error, logs, ok: false };
-        }
-    }
-
->>>>>>> 66352134
     private createLogProxy(log: Log, logs: LogProxyCall[]) {
         return new Proxy(log, {
             get(target: Log, propertyName: (typeof proxyLogMethods)[number], receiver: any) {

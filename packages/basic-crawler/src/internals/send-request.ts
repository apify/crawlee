--- conflicted
+++ resolved
@@ -1,15 +1,5 @@
-<<<<<<< HEAD
-import {
-    type BaseHttpClient,
-    type HttpRequestOptions,
-    type Request as CrawleeRequest,
-    type SendRequestOptions,
-    type Session,
-} from '@crawlee/core';
-=======
-import type { Request, Session } from '@crawlee/core';
-import type { BaseHttpClient, HttpRequestOptions } from '@crawlee/types';
->>>>>>> 91a7b4c8
+import type { Request as CrawleeRequest, Session } from '@crawlee/core';
+import type { BaseHttpClient, HttpRequestOptions, SendRequestOptions } from '@crawlee/types';
 
 /**
  * Prepares a function to be used as the `sendRequest` context helper.

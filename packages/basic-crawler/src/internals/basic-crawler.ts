import { writeFile } from 'node:fs/promises';
import { dirname } from 'node:path';

import type {
    AddRequestsBatchedOptions,
    AddRequestsBatchedResult,
    AutoscaledPoolOptions,
    BaseHttpClient,
    CrawlingContext,
    DatasetExportOptions,
    EventManager,
    FinalStatistics,
    GetUserDataFromRequest,
    IRequestList,
<<<<<<< HEAD
    LoadedContext,
    ProxyConfiguration,
=======
>>>>>>> 7794c65f
    ProxyInfo,
    Request,
    RequestOptions,
    RouterHandler,
    RouterRoutes,
    Session,
    SessionPoolOptions,
    SkippedRequestCallback,
    Source,
    StatisticsOptions,
    StatisticState,
} from '@crawlee/core';
import {
    AutoscaledPool,
    Configuration,
    ContextPipeline,
    ContextPipelineCleanupError,
    ContextPipelineInitializationError,
    ContextPipelineInterruptedError,
    CriticalError,
    Dataset,
    enqueueLinks,
    EnqueueStrategy,
    EventType,
    GotScrapingHttpClient,
    KeyValueStore,
    mergeCookies,
    NonRetryableError,
    purgeDefaultStorages,
    RequestHandlerError,
    RequestProvider,
    RequestQueue,
    RequestQueueV1,
    RequestState,
    RetryRequestError,
    Router,
    SessionError,
    SessionPool,
    Statistics,
    validators,
} from '@crawlee/core';
import type { Awaitable, Dictionary, SetStatusMessageOptions } from '@crawlee/types';
import { RobotsTxtFile, ROTATE_PROXY_ERRORS } from '@crawlee/utils';
import { stringify } from 'csv-stringify/sync';
import { ensureDir, writeJSON } from 'fs-extra/esm';
import ow from 'ow';
import { getDomain } from 'tldts';
import type { ReadonlyDeep } from 'type-fest';

import { LruCache } from '@apify/datastructures';
import type { Log } from '@apify/log';
import defaultLog, { LogLevel } from '@apify/log';
import { addTimeoutToPromise, TimeoutError, tryCancel } from '@apify/timeout';
import { cryptoRandomObjectId } from '@apify/utilities';

import { createSendRequest } from './send-request.js';

export interface BasicCrawlingContext<UserData extends Dictionary = Dictionary> extends CrawlingContext<UserData> {}

/**
 * Since there's no set number of seconds before the container is terminated after
 * a migration event, we need some reasonable number to use for RequestList persistence.
 * Once a migration event is received, the crawler will be paused, and it will wait for
 * this long before persisting the RequestList state. This should allow most healthy
 * requests to finish and be marked as handled, thus lowering the amount of duplicate
 * results after migration.
 * @ignore
 */
const SAFE_MIGRATION_WAIT_MILLIS = 20000;

export type RequestHandler<Context extends CrawlingContext = CrawlingContext> = (inputs: Context) => Awaitable<void>;

export type ErrorHandler<
    Context extends CrawlingContext = CrawlingContext,
    ExtendedContext extends Context = Context,
> = (inputs: Context & Partial<ExtendedContext>, error: Error) => Awaitable<void>;

export interface StatusMessageCallbackParams<
    Context extends CrawlingContext = BasicCrawlingContext,
    Crawler extends BasicCrawler<any> = BasicCrawler<Context>,
> {
    state: StatisticState;
    crawler: Crawler;
    previousState: StatisticState;
    message: string;
}

export type StatusMessageCallback<
    Context extends CrawlingContext = BasicCrawlingContext,
    Crawler extends BasicCrawler<any> = BasicCrawler<Context>,
> = (params: StatusMessageCallbackParams<Context, Crawler>) => Awaitable<void>;

export type RequireContextPipeline<
    DefaultContextType extends CrawlingContext,
    FinalContextType extends DefaultContextType,
> = DefaultContextType extends FinalContextType
    ? {}
    : { contextPipelineBuilder: () => ContextPipeline<CrawlingContext, FinalContextType> };

export interface BasicCrawlerOptions<
    Context extends CrawlingContext = CrawlingContext,
    ContextExtension = {},
    ExtendedContext extends Context = Context & ContextExtension,
> {
    /**
     * User-provided function that performs the logic of the crawler. It is called for each URL to crawl.
     *
     * The function receives the {@apilink BasicCrawlingContext} as an argument,
     * where the {@apilink BasicCrawlingContext.request|`request`} represents the URL to crawl.
     *
     * The function must return a promise, which is then awaited by the crawler.
     *
     * If the function throws an exception, the crawler will try to re-crawl the
     * request later, up to the {@apilink BasicCrawlerOptions.maxRequestRetries|`maxRequestRetries`} times.
     * If all the retries fail, the crawler calls the function
     * provided to the {@apilink BasicCrawlerOptions.failedRequestHandler|`failedRequestHandler`} parameter.
     * To make this work, we should **always**
     * let our function throw exceptions rather than catch them.
     * The exceptions are logged to the request using the
     * {@apilink Request.pushErrorMessage|`Request.pushErrorMessage()`} function.
     */
    requestHandler?: RequestHandler<ExtendedContext>;

    /**
     * Allows the user to extend the crawling context passed to the request handler with custom functionality.
     *
     * **Example usage:**
     *
     * ```javascript
     * import { BasicCrawler } from 'crawlee';
     *
     * // Create a crawler instance
     * const crawler = new BasicCrawler({
     *     extendContext(context) => ({
     *         async customHelper() {
     *             await context.pushData({ url: context.request.url })
     *         }
     *     }),
     *     async requestHandler(context) {
     *         await context.customHelper();
     *     },
     * });
     * ```
     */
    extendContext?: (context: Context) => Awaitable<ContextExtension>;

    /**
     * *Intended for BasicCrawler subclasses*. Prepares a context pipeline that transforms the initial crawling context into the shape given by the `Context` type parameter.
     *
     * The option is not required if your crawler subclass does not extend the crawling context with custom information or helpers.
     */
    contextPipelineBuilder?: () => ContextPipeline<CrawlingContext, Context>;

    /**
     * Static list of URLs to be processed.
     * If not provided, the crawler will open the default request queue when the {@apilink BasicCrawler.addRequests|`crawler.addRequests()`} function is called.
     * > Alternatively, `requests` parameter of {@apilink BasicCrawler.run|`crawler.run()`} could be used to enqueue the initial requests -
     * it is a shortcut for running `crawler.addRequests()` before the `crawler.run()`.
     */
    requestList?: IRequestList;

    /**
     * Dynamic queue of URLs to be processed. This is useful for recursive crawling of websites.
     * If not provided, the crawler will open the default request queue when the {@apilink BasicCrawler.addRequests|`crawler.addRequests()`} function is called.
     * > Alternatively, `requests` parameter of {@apilink BasicCrawler.run|`crawler.run()`} could be used to enqueue the initial requests -
     * it is a shortcut for running `crawler.addRequests()` before the `crawler.run()`.
     */
    requestQueue?: RequestProvider;

    /**
     * Timeout in which the function passed as {@apilink BasicCrawlerOptions.requestHandler|`requestHandler`} needs to finish, in seconds.
     * @default 60
     */
    requestHandlerTimeoutSecs?: number;

    /**
     * User-provided function that allows modifying the request object before it gets retried by the crawler.
     * It's executed before each retry for the requests that failed less than {@apilink BasicCrawlerOptions.maxRequestRetries|`maxRequestRetries`} times.
     *
     * The function receives the {@apilink BasicCrawlingContext} as the first argument,
     * where the {@apilink BasicCrawlingContext.request|`request`} corresponds to the request to be retried.
     * Second argument is the `Error` instance that
     * represents the last error thrown during processing of the request.
     */
    errorHandler?: ErrorHandler<CrawlingContext, ExtendedContext>;

    /**
     * A function to handle requests that failed more than {@apilink BasicCrawlerOptions.maxRequestRetries|`maxRequestRetries`} times.
     *
     * The function receives the {@apilink BasicCrawlingContext} as the first argument,
     * where the {@apilink BasicCrawlingContext.request|`request`} corresponds to the failed request.
     * Second argument is the `Error` instance that
     * represents the last error thrown during processing of the request.
     */
    failedRequestHandler?: ErrorHandler<CrawlingContext, ExtendedContext>;

    /**
     * Specifies the maximum number of retries allowed for a request if its processing fails.
     * This includes retries due to navigation errors or errors thrown from user-supplied functions
     * (`requestHandler`, `preNavigationHooks`, `postNavigationHooks`).
     *
     * This limit does not apply to retries triggered by session rotation
     * (see {@apilink BasicCrawlerOptions.maxSessionRotations|`maxSessionRotations`}).
     * @default 3
     */
    maxRequestRetries?: number;

    /**
     * Indicates how much time (in seconds) to wait before crawling another same domain request.
     * @default 0
     */
    sameDomainDelaySecs?: number;

    /**
     * Maximum number of session rotations per request.
     * The crawler will automatically rotate the session in case of a proxy error or if it gets blocked by the website.
     *
     * The session rotations are not counted towards the {@apilink BasicCrawlerOptions.maxRequestRetries|`maxRequestRetries`} limit.
     * @default 10
     */
    maxSessionRotations?: number;

    /**
     * Maximum number of pages that the crawler will open. The crawl will stop when this limit is reached.
     * This value should always be set in order to prevent infinite loops in misconfigured crawlers.
     * > *NOTE:* In cases of parallel crawling, the actual number of pages visited might be slightly higher than this value.
     */
    maxRequestsPerCrawl?: number;

    /**
     * Custom options passed to the underlying {@apilink AutoscaledPool} constructor.
     * > *NOTE:* The {@apilink AutoscaledPoolOptions.runTaskFunction|`runTaskFunction`}
     * and {@apilink AutoscaledPoolOptions.isTaskReadyFunction|`isTaskReadyFunction`} options
     * are provided by the crawler and cannot be overridden.
     * However, we can provide a custom implementation of {@apilink AutoscaledPoolOptions.isFinishedFunction|`isFinishedFunction`}.
     */
    autoscaledPoolOptions?: AutoscaledPoolOptions;

    /**
     * Sets the minimum concurrency (parallelism) for the crawl. Shortcut for the
     * AutoscaledPool {@apilink AutoscaledPoolOptions.minConcurrency|`minConcurrency`} option.
     * > *WARNING:* If we set this value too high with respect to the available system memory and CPU, our crawler will run extremely slow or crash.
     * If not sure, it's better to keep the default value and the concurrency will scale up automatically.
     */
    minConcurrency?: number;

    /**
     * Sets the maximum concurrency (parallelism) for the crawl. Shortcut for the
     * AutoscaledPool {@apilink AutoscaledPoolOptions.maxConcurrency|`maxConcurrency`} option.
     */
    maxConcurrency?: number;

    /**
     * The maximum number of requests per minute the crawler should run.
     * By default, this is set to `Infinity`, but we can pass any positive, non-zero integer.
     * Shortcut for the AutoscaledPool {@apilink AutoscaledPoolOptions.maxTasksPerMinute|`maxTasksPerMinute`} option.
     */
    maxRequestsPerMinute?: number;

    /**
     * Allows to keep the crawler alive even if the {@apilink RequestQueue} gets empty.
     * By default, the `crawler.run()` will resolve once the queue is empty. With `keepAlive: true` it will keep running,
     * waiting for more requests to come. Use `crawler.stop()` to exit the crawler gracefully, or `crawler.teardown()` to stop it immediately.
     */
    keepAlive?: boolean;

    /**
     * Basic crawler will initialize the {@apilink SessionPool} with the corresponding {@apilink SessionPoolOptions|`sessionPoolOptions`}.
     * The session instance will be than available in the {@apilink BasicCrawlerOptions.requestHandler|`requestHandler`}.
     */
    useSessionPool?: boolean;

    /**
     * The configuration options for {@apilink SessionPool} to use.
     */
    sessionPoolOptions?: SessionPoolOptions;

    /**
     * Defines the length of the interval for calling the `setStatusMessage` in seconds.
     */
    statusMessageLoggingInterval?: number;

    /**
     * Allows overriding the default status message. The callback needs to call `crawler.setStatusMessage()` explicitly.
     * The default status message is provided in the parameters.
     *
     * ```ts
     * const crawler = new CheerioCrawler({
     *     statusMessageCallback: async (ctx) => {
     *         return ctx.crawler.setStatusMessage(`this is status message from ${new Date().toISOString()}`, { level: 'INFO' }); // log level defaults to 'DEBUG'
     *     },
     *     statusMessageLoggingInterval: 1, // defaults to 10s
     *     async requestHandler({ $, enqueueLinks, request, log }) {
     *         // ...
     *     },
     * });
     * ```
     */
    statusMessageCallback?: StatusMessageCallback;

    /**
     * If set to `true`, the crawler will automatically try to bypass any detected bot protection.
     *
     * Currently supports:
     * - [**Cloudflare** Bot Management](https://www.cloudflare.com/products/bot-management/)
     * - [**Google Search** Rate Limiting](https://www.google.com/sorry/)
     */
    retryOnBlocked?: boolean;

    /**
     * If set to `true`, the crawler will automatically try to fetch the robots.txt file for each domain,
     * and skip those that are not allowed. This also prevents disallowed URLs to be added via `enqueueLinks`.
     */
    respectRobotsTxtFile?: boolean;

    /**
     * When a request is skipped for some reason, you can use this callback to act on it.
     * This is currently fired only for requests skipped based on robots.txt file.
     */
    onSkippedRequest?: SkippedRequestCallback;

    /** @internal */
    log?: Log;

    /**
     * Enables experimental features of Crawlee, which can alter the behavior of the crawler.
     * WARNING: these options are not guaranteed to be stable and may change or be removed at any time.
     */
    experiments?: CrawlerExperiments;

    /**
     * Customize the way statistics collecting works, such as logging interval or
     * whether to output them to the Key-Value store.
     */
    statisticsOptions?: StatisticsOptions;

    /**
     * HTTP client implementation for the `sendRequest` context helper and for plain HTTP crawling.
     * Defaults to a new instance of {@apilink GotScrapingHttpClient}
     */
    httpClient?: BaseHttpClient;

    /**
     * If set, the crawler will be configured for all connections to use
     * the Proxy URLs provided and rotated according to the configuration.
     */
    proxyConfiguration?: ProxyConfiguration;
}

/**
 * A set of options that you can toggle to enable experimental features in Crawlee.
 *
 * NOTE: These options will not respect semantic versioning and may be removed or changed at any time. Use at your own risk.
 * If you do use these and encounter issues, please report them to us.
 */
export interface CrawlerExperiments {
    /**
     * @deprecated This experiment is now enabled by default, and this flag will be removed in a future release.
     * If you encounter issues due to this change, please:
     * - report it to us: https://github.com/apify/crawlee
     * - set `requestLocking` to `false` in the `experiments` option of the crawler
     */
    requestLocking?: boolean;
}

/**
 * Provides a simple framework for parallel crawling of web pages.
 * The URLs to crawl are fed either from a static list of URLs
 * or from a dynamic queue of URLs enabling recursive crawling of websites.
 *
 * `BasicCrawler` is a low-level tool that requires the user to implement the page
 * download and data extraction functionality themselves.
 * If we want a crawler that already facilitates this functionality,
 * we should consider using {@apilink CheerioCrawler}, {@apilink PuppeteerCrawler} or {@apilink PlaywrightCrawler}.
 *
 * `BasicCrawler` invokes the user-provided {@apilink BasicCrawlerOptions.requestHandler|`requestHandler`}
 * for each {@apilink Request} object, which represents a single URL to crawl.
 * The {@apilink Request} objects are fed from the {@apilink RequestList} or {@apilink RequestQueue}
 * instances provided by the {@apilink BasicCrawlerOptions.requestList|`requestList`} or {@apilink BasicCrawlerOptions.requestQueue|`requestQueue`}
 * constructor options, respectively. If neither `requestList` nor `requestQueue` options are provided,
 * the crawler will open the default request queue either when the {@apilink BasicCrawler.addRequests|`crawler.addRequests()`} function is called,
 * or if `requests` parameter (representing the initial requests) of the {@apilink BasicCrawler.run|`crawler.run()`} function is provided.
 *
 * If both {@apilink BasicCrawlerOptions.requestList|`requestList`} and {@apilink BasicCrawlerOptions.requestQueue|`requestQueue`} options are used,
 * the instance first processes URLs from the {@apilink RequestList} and automatically enqueues all of them
 * to the {@apilink RequestQueue} before it starts their processing. This ensures that a single URL is not crawled multiple times.
 *
 * The crawler finishes if there are no more {@apilink Request} objects to crawl.
 *
 * New requests are only dispatched when there is enough free CPU and memory available,
 * using the functionality provided by the {@apilink AutoscaledPool} class.
 * All {@apilink AutoscaledPool} configuration options can be passed to the {@apilink BasicCrawlerOptions.autoscaledPoolOptions|`autoscaledPoolOptions`}
 * parameter of the `BasicCrawler` constructor.
 * For user convenience, the {@apilink AutoscaledPoolOptions.minConcurrency|`minConcurrency`} and
 * {@apilink AutoscaledPoolOptions.maxConcurrency|`maxConcurrency`} options of the
 * underlying {@apilink AutoscaledPool} constructor are available directly in the `BasicCrawler` constructor.
 *
 * **Example usage:**
 *
 * ```javascript
 * import { BasicCrawler, Dataset } from 'crawlee';
 *
 * // Create a crawler instance
 * const crawler = new BasicCrawler({
 *     async requestHandler({ request, sendRequest }) {
 *         // 'request' contains an instance of the Request class
 *         // Here we simply fetch the HTML of the page and store it to a dataset
 *         const { body } = await sendRequest({
 *             url: request.url,
 *             method: request.method,
 *             body: request.payload,
 *             headers: request.headers,
 *         });
 *
 *         await Dataset.pushData({
 *             url: request.url,
 *             html: body,
 *         })
 *     },
 * });
 *
 * // Enqueue the initial requests and run the crawler
 * await crawler.run([
 *     'http://www.example.com/page-1',
 *     'http://www.example.com/page-2',
 * ]);
 * ```
 * @category Crawlers
 */
export class BasicCrawler<
    Context extends CrawlingContext = CrawlingContext,
    ContextExtension = {},
    ExtendedContext extends Context = Context & ContextExtension,
> {
    protected static readonly CRAWLEE_STATE_KEY = 'CRAWLEE_STATE';

    /**
     * A reference to the underlying {@apilink Statistics} class that collects and logs run statistics for requests.
     */
    readonly stats: Statistics;

    /**
     * A reference to the underlying {@apilink RequestList} class that manages the crawler's {@apilink Request|requests}.
     * Only available if used by the crawler.
     */
    requestList?: IRequestList;

    /**
     * Dynamic queue of URLs to be processed. This is useful for recursive crawling of websites.
     * A reference to the underlying {@apilink RequestQueue} class that manages the crawler's {@apilink Request|requests}.
     * Only available if used by the crawler.
     */
    requestQueue?: RequestProvider;

    /**
     * A reference to the underlying {@apilink SessionPool} class that manages the crawler's {@apilink Session|sessions}.
     * Only available if used by the crawler.
     */
    sessionPool?: SessionPool;

    /**
     * A reference to the underlying {@apilink AutoscaledPool} class that manages the concurrency of the crawler.
     * > *NOTE:* This property is only initialized after calling the {@apilink BasicCrawler.run|`crawler.run()`} function.
     * We can use it to change the concurrency settings on the fly,
     * to pause the crawler by calling {@apilink AutoscaledPool.pause|`autoscaledPool.pause()`}
     * or to abort it by calling {@apilink AutoscaledPool.abort|`autoscaledPool.abort()`}.
     */
    autoscaledPool?: AutoscaledPool;

    /**
     * A reference to the underlying {@apilink ProxyConfiguration} class that manages the crawler's proxies.
     * Only available if used by the crawler.
     */
    proxyConfiguration?: ProxyConfiguration;

    /**
     * Default {@apilink Router} instance that will be used if we don't specify any {@apilink BasicCrawlerOptions.requestHandler|`requestHandler`}.
     * See {@apilink Router.addHandler|`router.addHandler()`} and {@apilink Router.addDefaultHandler|`router.addDefaultHandler()`}.
     */
    readonly router: RouterHandler<Context> = Router.create<Context>();

    private contextPipelineBuilder: () => ContextPipeline<CrawlingContext, ExtendedContext>;
    private _contextPipeline?: ContextPipeline<CrawlingContext, ExtendedContext>;

    get contextPipeline(): ContextPipeline<CrawlingContext, ExtendedContext> {
        if (this._contextPipeline === undefined) {
            this._contextPipeline = this.contextPipelineBuilder();
        }

        return this._contextPipeline;
    }

    running = false;
    hasFinishedBefore = false;

    readonly log: Log;
    protected requestHandler!: RequestHandler<ExtendedContext>;
    protected errorHandler?: ErrorHandler<CrawlingContext, ExtendedContext>;
    protected failedRequestHandler?: ErrorHandler<CrawlingContext, ExtendedContext>;
    protected requestHandlerTimeoutMillis!: number;
    protected internalTimeoutMillis: number;
    protected maxRequestRetries: number;
    protected sameDomainDelayMillis: number;
    protected domainAccessedTime: Map<string, number>;
    protected maxSessionRotations: number;
    protected handledRequestsCount: number;
    protected statusMessageLoggingInterval: number;
    protected statusMessageCallback?: StatusMessageCallback;
    protected sessionPoolOptions: SessionPoolOptions;
    protected useSessionPool: boolean;
    protected autoscaledPoolOptions: AutoscaledPoolOptions;
    protected events: EventManager;
    protected httpClient: BaseHttpClient;
    protected retryOnBlocked: boolean;
    protected respectRobotsTxtFile: boolean;
    protected onSkippedRequest?: SkippedRequestCallback;
    private _closeEvents?: boolean;

    private experiments: CrawlerExperiments;
    private readonly robotsTxtFileCache: LruCache<RobotsTxtFile>;
    private _experimentWarnings: Partial<Record<keyof CrawlerExperiments, boolean>> = {};

    protected static optionsShape = {
        contextPipelineBuilder: ow.optional.object,
        extendContext: ow.optional.function,

        requestList: ow.optional.object.validate(validators.requestList),
        requestQueue: ow.optional.object.validate(validators.requestQueue),
        // Subclasses override this function instead of passing it
        // in constructor, so this validation needs to apply only
        // if the user creates an instance of BasicCrawler directly.
        requestHandler: ow.optional.function,
        requestHandlerTimeoutSecs: ow.optional.number,
        errorHandler: ow.optional.function,
        failedRequestHandler: ow.optional.function,
        maxRequestRetries: ow.optional.number,
        sameDomainDelaySecs: ow.optional.number,
        maxSessionRotations: ow.optional.number,
        maxRequestsPerCrawl: ow.optional.number,
        autoscaledPoolOptions: ow.optional.object,
        sessionPoolOptions: ow.optional.object,
        useSessionPool: ow.optional.boolean,
        proxyConfiguration: ow.optional.object.validate(validators.proxyConfiguration),

        statusMessageLoggingInterval: ow.optional.number,
        statusMessageCallback: ow.optional.function,

        retryOnBlocked: ow.optional.boolean,
        respectRobotsTxtFile: ow.optional.boolean,
        onSkippedRequest: ow.optional.function,
        httpClient: ow.optional.object,

        // AutoscaledPool shorthands
        minConcurrency: ow.optional.number,
        maxConcurrency: ow.optional.number,
        maxRequestsPerMinute: ow.optional.number.integerOrInfinite.positive.greaterThanOrEqual(1),
        keepAlive: ow.optional.boolean,

        // internal
        log: ow.optional.object,
        experiments: ow.optional.object,

        statisticsOptions: ow.optional.object,
    };

    /**
     * All `BasicCrawler` parameters are passed via an options object.
     */
    constructor(
        options: BasicCrawlerOptions<Context, ContextExtension, ExtendedContext> &
            RequireContextPipeline<CrawlingContext, Context> = {} as any, // cast because the constructor logic handles missing `contextPipelineBuilder` - the type is just for DX
        readonly config = Configuration.getGlobalConfig(),
    ) {
        ow(options, 'BasicCrawlerOptions', ow.object.exactShape(BasicCrawler.optionsShape));

        const {
            requestList,
            requestQueue,
            maxRequestRetries = 3,
            sameDomainDelaySecs = 0,
            maxSessionRotations = 10,
            maxRequestsPerCrawl,
            autoscaledPoolOptions = {},
            keepAlive,
            sessionPoolOptions = {},
            useSessionPool = true,
            proxyConfiguration,

            // AutoscaledPool shorthands
            minConcurrency,
            maxConcurrency,
            maxRequestsPerMinute,

            retryOnBlocked = false,
            respectRobotsTxtFile = false,
            onSkippedRequest,
            requestHandler,
            requestHandlerTimeoutSecs,
            errorHandler,
            failedRequestHandler,
            statusMessageLoggingInterval = 10,
            statusMessageCallback,
            statisticsOptions,
            httpClient,

            // internal
            log = defaultLog.child({ prefix: this.constructor.name }),
            experiments = {},
        } = options;

        // Store the builder so that it can be run when the contextPipeline is needed.
        // Invoking it immediately would cause problems with parent constructor call order.
        this.contextPipelineBuilder = () => {
            let contextPipeline = (options.contextPipelineBuilder?.() ??
                ContextPipeline.create<CrawlingContext>()) as ContextPipeline<CrawlingContext, Context>; // Thanks to the RequireContextPipeline, contextPipeline will only be undefined if InitialContextType is CrawlingContext

            if (options.extendContext !== undefined) {
                contextPipeline = contextPipeline.compose({
                    action: async (context) => await options.extendContext(context),
                });
            }

            contextPipeline = contextPipeline.compose({
                action: async (context) => {
                    const { request } = context;
                    if (!this.requestMatchesEnqueueStrategy(request)) {
                        // eslint-disable-next-line dot-notation
                        const message = `Skipping request ${request.id} (starting url: ${request.url} -> loaded url: ${request.loadedUrl}) because it does not match the enqueue strategy (${request['enqueueStrategy']}).`;
                        this.log.debug(message);

                        request.noRetry = true;
                        request.state = RequestState.SKIPPED;

                        throw new ContextPipelineInterruptedError(message);
                    }
                    return context;
                },
            });

            return contextPipeline as ContextPipeline<CrawlingContext, ExtendedContext>;
        };

        this.requestList = requestList;
        this.requestQueue = requestQueue;
        this.httpClient = httpClient ?? new GotScrapingHttpClient();
        this.proxyConfiguration = proxyConfiguration;
        this.log = log;
        this.statusMessageLoggingInterval = statusMessageLoggingInterval;
        this.statusMessageCallback = statusMessageCallback as StatusMessageCallback;
        this.events = config.getEventManager();
        this.domainAccessedTime = new Map();
        this.experiments = experiments;
        this.robotsTxtFileCache = new LruCache({ maxLength: 1000 });

        this.requestHandler = requestHandler ?? this.router;
        this.failedRequestHandler = failedRequestHandler;
        this.errorHandler = errorHandler;

        if (requestHandlerTimeoutSecs) {
            this.requestHandlerTimeoutMillis = requestHandlerTimeoutSecs * 1000;
        } else {
            this.requestHandlerTimeoutMillis = 60_000;
        }

        this.retryOnBlocked = retryOnBlocked;
        this.respectRobotsTxtFile = respectRobotsTxtFile;
        this.onSkippedRequest = onSkippedRequest;

        const tryEnv = (val?: string) => (val == null ? null : +val);
        // allow at least 5min for internal timeouts
        this.internalTimeoutMillis =
            tryEnv(process.env.CRAWLEE_INTERNAL_TIMEOUT) ?? Math.max(this.requestHandlerTimeoutMillis * 2, 300e3);

        // override the default internal timeout of request queue to respect `requestHandlerTimeoutMillis`
        if (this.requestQueue) {
            this.requestQueue.internalTimeoutMillis = this.internalTimeoutMillis;
            // for request queue v2, we want to lock requests for slightly longer than the request handler timeout so that there is some padding for locking-related overhead,
            // but never for less than a minute
            this.requestQueue.requestLockSecs = Math.max(this.requestHandlerTimeoutMillis / 1000 + 5, 60);
        }

        this.maxRequestRetries = maxRequestRetries;
        this.sameDomainDelayMillis = sameDomainDelaySecs * 1000;
        this.maxSessionRotations = maxSessionRotations;
        this.handledRequestsCount = 0;
        this.stats = new Statistics({
            logMessage: `${log.getOptions().prefix} request statistics:`,
            log,
            config,
            ...statisticsOptions,
        });
        this.sessionPoolOptions = {
            ...sessionPoolOptions,
            log,
        };
        if (this.retryOnBlocked) {
            this.sessionPoolOptions.blockedStatusCodes = sessionPoolOptions.blockedStatusCodes ?? [];
            if (this.sessionPoolOptions.blockedStatusCodes.length !== 0) {
                log.warning(
                    `Both 'blockedStatusCodes' and 'retryOnBlocked' are set. Please note that the 'retryOnBlocked' feature might not work as expected.`,
                );
            }
        }
        this.useSessionPool = useSessionPool;

        const maxSignedInteger = 2 ** 31 - 1;
        if (this.requestHandlerTimeoutMillis > maxSignedInteger) {
            log.warning(
                `requestHandlerTimeoutMillis ${this.requestHandlerTimeoutMillis}` +
                    ` does not fit a signed 32-bit integer. Limiting the value to ${maxSignedInteger}`,
            );

            this.requestHandlerTimeoutMillis = maxSignedInteger;
        }

        this.internalTimeoutMillis = Math.min(this.internalTimeoutMillis, maxSignedInteger);

        let shouldLogMaxPagesExceeded = true;
        const isMaxPagesExceeded = () => maxRequestsPerCrawl && maxRequestsPerCrawl <= this.handledRequestsCount;

        // eslint-disable-next-line prefer-const
        let { isFinishedFunction, isTaskReadyFunction } = autoscaledPoolOptions;

        // override even if `isFinishedFunction` provided by user - `keepAlive` has higher priority
        if (keepAlive) {
            isFinishedFunction = async () => false;
        }

        const basicCrawlerAutoscaledPoolConfiguration: Partial<AutoscaledPoolOptions> = {
            minConcurrency: minConcurrency ?? autoscaledPoolOptions?.minConcurrency,
            maxConcurrency: maxConcurrency ?? autoscaledPoolOptions?.maxConcurrency,
            maxTasksPerMinute: maxRequestsPerMinute ?? autoscaledPoolOptions?.maxTasksPerMinute,
            runTaskFunction: this._runTaskFunction.bind(this),
            isTaskReadyFunction: async () => {
                if (isMaxPagesExceeded()) {
                    if (shouldLogMaxPagesExceeded) {
                        log.info(
                            'Crawler reached the maxRequestsPerCrawl limit of ' +
                                `${maxRequestsPerCrawl} requests and will shut down soon. Requests that are in progress will be allowed to finish.`,
                        );
                        shouldLogMaxPagesExceeded = false;
                    }
                    return false;
                }

                return isTaskReadyFunction ? await isTaskReadyFunction() : await this._isTaskReadyFunction();
            },
            isFinishedFunction: async () => {
                if (isMaxPagesExceeded()) {
                    log.info(
                        `Earlier, the crawler reached the maxRequestsPerCrawl limit of ${maxRequestsPerCrawl} requests ` +
                            'and all requests that were in progress at that time have now finished. ' +
                            `In total, the crawler processed ${this.handledRequestsCount} requests and will shut down.`,
                    );
                    return true;
                }

                const isFinished = isFinishedFunction
                    ? await isFinishedFunction()
                    : await this._defaultIsFinishedFunction();

                if (isFinished) {
                    const reason = isFinishedFunction
                        ? "Crawler's custom isFinishedFunction() returned true, the crawler will shut down."
                        : 'All requests from the queue have been processed, the crawler will shut down.';
                    log.info(reason);
                }

                return isFinished;
            },
            log,
        };

        this.autoscaledPoolOptions = { ...autoscaledPoolOptions, ...basicCrawlerAutoscaledPoolConfiguration };
    }

    /**
     * Checks if the given error is a proxy error by comparing its message to a list of known proxy error messages.
     * Used for retrying requests that failed due to proxy errors.
     *
     * @param error The error to check.
     */
    protected isProxyError(error: Error): boolean {
        return ROTATE_PROXY_ERRORS.some((x: string) => (this._getMessageFromError(error) as any)?.includes(x));
    }

    /**
     * This method is periodically called by the crawler, every `statusMessageLoggingInterval` seconds.
     */
    async setStatusMessage(message: string, options: SetStatusMessageOptions = {}) {
        const data =
            options.isStatusMessageTerminal != null ? { terminal: options.isStatusMessageTerminal } : undefined;
        this.log.internal(LogLevel[(options.level as 'DEBUG') ?? 'DEBUG'], message, data);

        const client = this.config.getStorageClient();

        if (!client.setStatusMessage) {
            return;
        }

        // just to be sure, this should be fast
        await addTimeoutToPromise(
            async () => client.setStatusMessage!(message, options),
            1000,
            'Setting status message timed out after 1s',
        ).catch((e) => this.log.debug(e.message));
    }

    private getPeriodicLogger() {
        let previousState = { ...this.stats.state };

        const getOperationMode = () => {
            const { requestsFailed } = this.stats.state;
            const { requestsFailed: previousRequestsFailed } = previousState;

            previousState = { ...this.stats.state };

            if (requestsFailed - previousRequestsFailed > 0) {
                return 'ERROR';
            }

            return 'REGULAR';
        };

        const log = async () => {
            const operationMode = getOperationMode();
            let message: string;

            if (operationMode === 'ERROR') {
                message = `Experiencing problems, ${
                    this.stats.state.requestsFailed - previousState.requestsFailed || this.stats.state.requestsFailed
                } failed requests in the past ${this.statusMessageLoggingInterval} seconds.`;
            } else {
                const total = this.requestQueue?.getTotalCount() || this.requestList?.length();
                message = `Crawled ${this.stats.state.requestsFinished}${total ? `/${total}` : ''} pages, ${
                    this.stats.state.requestsFailed
                } failed requests, desired concurrency ${this.autoscaledPool?.desiredConcurrency ?? 0}.`;
            }

            if (this.statusMessageCallback) {
                await this.statusMessageCallback({
                    crawler: this as any,
                    state: this.stats.state,
                    previousState,
                    message,
                });
                return;
            }

            await this.setStatusMessage(message);
        };

        const interval = setInterval(log, this.statusMessageLoggingInterval * 1e3);
        return { log, stop: () => clearInterval(interval) };
    }

    /**
     * Runs the crawler. Returns a promise that resolves once all the requests are processed
     * and `autoscaledPool.isFinished` returns `true`.
     *
     * We can use the `requests` parameter to enqueue the initial requests — it is a shortcut for
     * running {@apilink BasicCrawler.addRequests|`crawler.addRequests()`} before {@apilink BasicCrawler.run|`crawler.run()`}.
     *
     * @param [requests] The requests to add.
     * @param [options] Options for the request queue.
     */
    async run(requests?: (string | Request | RequestOptions)[], options?: CrawlerRunOptions): Promise<FinalStatistics> {
        if (this.running) {
            throw new Error(
                'This crawler instance is already running, you can add more requests to it via `crawler.addRequests()`.',
            );
        }

        const { purgeRequestQueue = true, ...addRequestsOptions } = options ?? {};

        if (this.hasFinishedBefore) {
            // When executing the run method for the second time explicitly,
            // we need to purge the default RQ to allow processing the same requests again - this is important so users can
            // pass in failed requests back to the `crawler.run()`, otherwise they would be considered as handled and
            // ignored - as a failed requests is still handled.
            if (this.requestQueue?.name === 'default' && purgeRequestQueue) {
                await this.requestQueue.drop();
                this.requestQueue = await this._getRequestQueue();
            }

            this.stats.reset();
            await this.stats.resetStore();
            await this.sessionPool?.resetStore();
        }

        this.running = true;

        await purgeDefaultStorages({ onlyPurgeOnce: true });

        if (requests) {
            await this.addRequests(requests, addRequestsOptions);
        }

        await this._init();
        await this.stats.startCapturing();
        const periodicLogger = this.getPeriodicLogger();
        await this.setStatusMessage('Starting the crawler.', { level: 'INFO' });

        const sigintHandler = async () => {
            this.log.warning(
                'Pausing... Press CTRL+C again to force exit. To resume, do: CRAWLEE_PURGE_ON_START=0 npm start',
            );
            await this._pauseOnMigration();
            await this.autoscaledPool!.abort();
        };

        // Attach a listener to handle migration and aborting events gracefully.
        const boundPauseOnMigration = this._pauseOnMigration.bind(this);
        process.once('SIGINT', sigintHandler);
        this.events.on(EventType.MIGRATING, boundPauseOnMigration);
        this.events.on(EventType.ABORTING, boundPauseOnMigration);

        let stats = {} as FinalStatistics;

        try {
            await this.autoscaledPool!.run();
        } finally {
            await this.teardown();
            await this.stats.stopCapturing();

            process.off('SIGINT', sigintHandler);
            this.events.off(EventType.MIGRATING, boundPauseOnMigration);
            this.events.off(EventType.ABORTING, boundPauseOnMigration);

            const finalStats = this.stats.calculate();
            stats = {
                requestsFinished: this.stats.state.requestsFinished,
                requestsFailed: this.stats.state.requestsFailed,
                retryHistogram: this.stats.requestRetryHistogram,
                ...finalStats,
            };
            this.log.info('Final request statistics:', stats);

            if (this.stats.errorTracker.total !== 0) {
                const prettify = ([count, info]: [number, string[]]) =>
                    `${count}x: ${info.at(-1)!.trim()} (${info[0]})`;

                this.log.info(`Error analysis:`, {
                    totalErrors: this.stats.errorTracker.total,
                    uniqueErrors: this.stats.errorTracker.getUniqueErrorCount(),
                    mostCommonErrors: this.stats.errorTracker.getMostPopularErrors(3).map(prettify),
                });
            }

            const client = this.config.getStorageClient();

            if (client.teardown) {
                let finished = false;
                setTimeout(() => {
                    if (!finished) {
                        this.log.info('Waiting for the storage to write its state to file system.');
                    }
                }, 1000);
                await client.teardown();
                finished = true;
            }

            periodicLogger.stop();
            await this.setStatusMessage(
                `Finished! Total ${this.stats.state.requestsFinished + this.stats.state.requestsFailed} requests: ${
                    this.stats.state.requestsFinished
                } succeeded, ${this.stats.state.requestsFailed} failed.`,
                { isStatusMessageTerminal: true, level: 'INFO' },
            );
            this.running = false;
            this.hasFinishedBefore = true;
        }

        return stats;
    }

    /**
     * Gracefully stops the current run of the crawler.
     *
     * All the tasks active at the time of calling this method will be allowed to finish.
     */
    stop(message = 'The crawler has been gracefully stopped.'): void {
        // Gracefully starve the this.autoscaledPool, so it doesn't start new tasks. Resolves once the pool is cleared.
        this.autoscaledPool
            ?.pause()
            // Resolves the `autoscaledPool.run()` promise in the `BasicCrawler.run()` method. Since the pool is already paused, it resolves immediately and doesn't kill any tasks.
            .then(async () => this.autoscaledPool?.abort())
            .then(() => this.log.info(message))
            .catch((err) => {
                this.log.error('An error occurred when stopping the crawler:', err);
            });
    }

    async getRequestQueue() {
        if (!this.requestQueue && this.requestList) {
            this.log.warningOnce(
                'When using RequestList and RequestQueue at the same time, you should instantiate both explicitly and provide them in the crawler options, to ensure correctly handled restarts of the crawler.',
            );
        }

        this.requestQueue ??= await this._getRequestQueue();

        return this.requestQueue!;
    }

    async useState<State extends Dictionary = Dictionary>(defaultValue = {} as State): Promise<State> {
        const kvs = await KeyValueStore.open(null, { config: this.config });
        return kvs.getAutoSavedValue<State>(BasicCrawler.CRAWLEE_STATE_KEY, defaultValue);
    }

    /**
     * Adds requests to the queue in batches. By default, it will resolve after the initial batch is added, and continue
     * adding the rest in background. You can configure the batch size via `batchSize` option and the sleep time in between
     * the batches via `waitBetweenBatchesMillis`. If you want to wait for all batches to be added to the queue, you can use
     * the `waitForAllRequestsToBeAdded` promise you get in the response object.
     *
     * This is an alias for calling `addRequestsBatched()` on the implicit `RequestQueue` for this crawler instance.
     *
     * @param requests The requests to add
     * @param options Options for the request queue
     */
    async addRequests(
        requests: ReadonlyDeep<(string | Source)[]>,
        options: CrawlerAddRequestsOptions = {},
    ): Promise<CrawlerAddRequestsResult> {
        const requestQueue = await this.getRequestQueue();

        if (!this.respectRobotsTxtFile) {
            return requestQueue.addRequestsBatched(requests, options);
        }

        const allowedRequests: (string | Source)[] = [];
        const skipped = new Set<string>();

        for (const request of requests) {
            const url = typeof request === 'string' ? request : request.url!;

            if (await this.isAllowedBasedOnRobotsTxtFile(url)) {
                allowedRequests.push(request);
            } else {
                skipped.add(url);
                await this.onSkippedRequest?.({ url, reason: 'robotsTxt' });
            }
        }

        if (skipped.size > 0) {
            this.log.warning(`Some requests were skipped because they were disallowed based on the robots.txt file`, {
                skipped: [...skipped],
            });

            if (this.onSkippedRequest) {
                await Promise.all(
                    [...skipped].map((url) => {
                        return this.onSkippedRequest!({ url, reason: 'robotsTxt' });
                    }),
                );
            }
        }

        return requestQueue.addRequestsBatched(allowedRequests, options);
    }

    /**
     * Pushes data to the specified {@apilink Dataset}, or the default crawler {@apilink Dataset} by calling {@apilink Dataset.pushData}.
     */
    async pushData(data: Parameters<Dataset['pushData']>[0], datasetIdOrName?: string): Promise<void> {
        const dataset = await this.getDataset(datasetIdOrName);
        return dataset.pushData(data);
    }

    /**
     * Retrieves the specified {@apilink Dataset}, or the default crawler {@apilink Dataset}.
     */
    async getDataset(idOrName?: string): Promise<Dataset> {
        return Dataset.open(idOrName, { config: this.config });
    }

    /**
     * Retrieves data from the default crawler {@apilink Dataset} by calling {@apilink Dataset.getData}.
     */
    async getData(...args: Parameters<Dataset['getData']>): ReturnType<Dataset['getData']> {
        const dataset = await this.getDataset();
        return dataset.getData(...args);
    }

    /**
     * Retrieves all the data from the default crawler {@apilink Dataset} and exports them to the specified format.
     * Supported formats are currently 'json' and 'csv', and will be inferred from the `path` automatically.
     */
    async exportData<Data>(path: string, format?: 'json' | 'csv', options?: DatasetExportOptions): Promise<Data[]> {
        const supportedFormats = ['json', 'csv'];

        if (!format && path.match(/\.(json|csv)$/i)) {
            format = path.toLowerCase().match(/\.(json|csv)$/)![1] as 'json' | 'csv';
        }

        if (!format) {
            throw new Error(
                `Failed to infer format from the path: '${path}'. Supported formats: ${supportedFormats.join(', ')}`,
            );
        }

        if (!supportedFormats.includes(format)) {
            throw new Error(`Unsupported format: '${format}'. Use one of ${supportedFormats.join(', ')}`);
        }

        const dataset = await this.getDataset();
        const items = await dataset.export(options);

        if (format === 'csv') {
            const value = stringify([Object.keys(items[0]), ...items.map((item) => Object.values(item))]);
            await ensureDir(dirname(path));
            await writeFile(path, value);
            this.log.info(`Export to ${path} finished!`);
        }

        if (format === 'json') {
            await ensureDir(dirname(path));
            await writeJSON(path, items, { spaces: 4 });
            this.log.info(`Export to ${path} finished!`);
        }

        return items;
    }

    protected async _init(): Promise<void> {
        if (!this.events.isInitialized()) {
            await this.events.init();
            this._closeEvents = true;
        }

        // Initialize AutoscaledPool before awaiting _loadHandledRequestCount(),
        // so that the caller can get a reference to it before awaiting the promise returned from run()
        // (otherwise there would be no way)
        this.autoscaledPool = new AutoscaledPool(this.autoscaledPoolOptions, this.config);

        if (this.useSessionPool) {
            this.sessionPool = await SessionPool.open(this.sessionPoolOptions, this.config);
            // Assuming there are not more than 20 browsers running at once;
            this.sessionPool.setMaxListeners(20);
        }

        await this._loadHandledRequestCount();
    }

    protected async runRequestHandler(crawlingContext: CrawlingContext): Promise<void> {
        await this.contextPipeline.call(crawlingContext, async (finalContext) => {
            await addTimeoutToPromise(
                async () => this.requestHandler(finalContext),
                this.requestHandlerTimeoutMillis,
                `requestHandler timed out after ${this.requestHandlerTimeoutMillis / 1000} seconds (${finalContext.request.id}).`,
            );
        });
    }

    /**
     * Handles blocked request
     */
    protected _throwOnBlockedRequest(session: Session, statusCode: number) {
        const isBlocked = session.retireOnBlockedStatusCodes(statusCode);

        if (isBlocked) {
            throw new Error(`Request blocked - received ${statusCode} status code.`);
        }
    }

    private async isAllowedBasedOnRobotsTxtFile(url: string): Promise<boolean> {
        if (!this.respectRobotsTxtFile) {
            return true;
        }

        const robotsTxtFile = await this.getRobotsTxtFileForUrl(url);
        return !robotsTxtFile || robotsTxtFile.isAllowed(url);
    }

    protected async getRobotsTxtFileForUrl(url: string): Promise<RobotsTxtFile | undefined> {
        if (!this.respectRobotsTxtFile) {
            return undefined;
        }

        try {
            const origin = new URL(url).origin;
            const cachedRobotsTxtFile = this.robotsTxtFileCache.get(origin);

            if (cachedRobotsTxtFile) {
                return cachedRobotsTxtFile;
            }

            const robotsTxtFile = await RobotsTxtFile.find(url);
            this.robotsTxtFileCache.add(origin, robotsTxtFile);

            return robotsTxtFile;
        } catch (e: any) {
            this.log.warning(`Failed to fetch robots.txt for request ${url}`);
            return undefined;
        }
    }

    protected async _pauseOnMigration() {
        if (this.autoscaledPool) {
            // if run wasn't called, this is going to crash
            await this.autoscaledPool.pause(SAFE_MIGRATION_WAIT_MILLIS).catch((err) => {
                if (err.message.includes('running tasks did not finish')) {
                    this.log.error(
                        'The crawler was paused due to migration to another host, ' +
                            "but some requests did not finish in time. Those requests' results may be duplicated.",
                    );
                } else {
                    throw err;
                }
            });
        }

        const requestListPersistPromise = (async () => {
            if (this.requestList) {
                if (await this.requestList.isFinished()) return;
                await this.requestList.persistState().catch((err) => {
                    if (err.message.includes('Cannot persist state.')) {
                        this.log.error(
                            "The crawler attempted to persist its request list's state and failed due to missing or " +
                                'invalid config. Make sure to use either RequestList.open() or the "stateKeyPrefix" option of RequestList ' +
                                'constructor to ensure your crawling state is persisted through host migrations and restarts.',
                        );
                    } else {
                        this.log.exception(
                            err,
                            'An unexpected error occurred when the crawler ' +
                                "attempted to persist its request list's state.",
                        );
                    }
                });
            }
        })();

        await Promise.all([requestListPersistPromise, this.stats.persistState()]);
    }

    /**
     * Fetches request from either RequestList or RequestQueue. If request comes from a RequestList
     * and RequestQueue is present then enqueues it to the queue first.
     */
    protected async _fetchNextRequest() {
        if (!this.requestList || (await this.requestList.isFinished())) {
            return this.requestQueue?.fetchNextRequest();
        }

        const request = await this.requestList.fetchNextRequest();
        if (!this.requestQueue) return request;
        if (!request) return this.requestQueue.fetchNextRequest();

        try {
            await this.requestQueue.addRequest(request, { forefront: true });
        } catch (err) {
            // If requestQueue.addRequest() fails here then we must reclaim it back to
            // the RequestList because probably it's not yet in the queue!
            this.log.error(
                'Adding of request from the RequestList to the RequestQueue failed, reclaiming request back to the list.',
                { request },
            );
            await this.requestList.reclaimRequest(request);
            return null;
        }
        await this.requestList.markRequestHandled(request);
        return this.requestQueue.fetchNextRequest();
    }

    /**
     * Delays processing of the request based on the `sameDomainDelaySecs` option,
     * adding it back to the queue after the timeout passes. Returns `true` if the request
     * should be ignored and will be reclaimed to the queue once ready.
     */
    protected delayRequest(request: Request, source: IRequestList | RequestProvider) {
        const domain = getDomain(request.url);

        if (!domain || !request) {
            return false;
        }

        const now = Date.now();
        const lastAccessTime = this.domainAccessedTime.get(domain);

        if (!lastAccessTime || now - lastAccessTime >= this.sameDomainDelayMillis) {
            this.domainAccessedTime.set(domain, now);
            return false;
        }

        if (source instanceof RequestQueueV1) {
            // eslint-disable-next-line dot-notation
            source['inProgress']?.delete(request.id!);
        }

        const delay = lastAccessTime + this.sameDomainDelayMillis - now;
        this.log.debug(
            `Request ${request.url} (${request.id}) will be reclaimed after ${delay} milliseconds due to same domain delay`,
        );
        setTimeout(async () => {
            this.log.debug(`Adding request ${request.url} (${request.id}) back to the queue`);

            if (source instanceof RequestQueueV1) {
                // eslint-disable-next-line dot-notation
                source['inProgress'].add(request.id!);
            }

            await source.reclaimRequest(request, { forefront: request.userData?.__crawlee?.forefront });
        }, delay);

        return true;
    }

    /**
     * Wrapper around requestHandler that fetches requests from RequestList/RequestQueue
     * then retries them in a case of an error, etc.
     */
    protected async _runTaskFunction() {
        const source = this.requestQueue || this.requestList || (await this.getRequestQueue());

        let request: Request | null | undefined;
        let session: Session | undefined;

        await this._timeoutAndRetry(
            async () => {
                request = await this._fetchNextRequest();
            },
            this.internalTimeoutMillis,
            `Fetching next request timed out after ${this.internalTimeoutMillis / 1e3} seconds.`,
        );

        tryCancel();

        if (this.useSessionPool) {
            await this._timeoutAndRetry(
                async () => {
                    session = await this.sessionPool!.newSession({
                        proxyInfo: await this.proxyConfiguration?.newProxyInfo({
                            request: request ?? undefined,
                        }),
                        maxUsageCount: 1,
                    });
                },
                this.internalTimeoutMillis,
                `Fetching session timed out after ${this.internalTimeoutMillis / 1e3} seconds.`,
            );
        }

        tryCancel();

        if (!request || this.delayRequest(request, source)) {
            return;
        }

        if (!(await this.isAllowedBasedOnRobotsTxtFile(request.url))) {
            this.log.warning(
                `Skipping request ${request.url} (${request.id}) because it is disallowed based on robots.txt`,
            );
            request.state = RequestState.SKIPPED;
            request.noRetry = true;
            await source.markRequestHandled(request);
            await this.onSkippedRequest?.({
                url: request.url,
                reason: 'robotsTxt',
            });
            return;
        }

        // Reset loadedUrl so an old one is not carried over to retries.
        request.loadedUrl = undefined;

        const statisticsId = request.id || request.uniqueKey;
        this.stats.startJob(statisticsId);

        const deferredCleanup: (() => Promise<unknown>)[] = [];

        const crawlingContext: CrawlingContext = {
            id: cryptoRandomObjectId(10),
            log: this.log,
            request,
            session,
            enqueueLinks: async (options) => {
                return await enqueueLinks({
                    // specify the RQ first to allow overriding it
                    requestQueue: await this.getRequestQueue(),
                    robotsTxtFile: await this.getRobotsTxtFileForUrl(request!.url),
                    onSkippedRequest: this.onSkippedRequest,
                    ...options,
                });
            },
            addRequests: async (requests, options) => {
                await this.addRequests(requests, options);
            },
            pushData: this.pushData.bind(this),
            useState: this.useState.bind(this),
            sendRequest: createSendRequest(this.httpClient, request!, session),
            getKeyValueStore: async (idOrName?: string) => KeyValueStore.open(idOrName, { config: this.config }),
            registerDeferredCleanup: (cleanup) => {
                deferredCleanup.push(cleanup);
            },
        };

        let isRequestLocked = true;

        try {
            request.state = RequestState.REQUEST_HANDLER;
            await this.runRequestHandler(crawlingContext);

            await this._timeoutAndRetry(
                async () => source.markRequestHandled(request!),
                this.internalTimeoutMillis,
                `Marking request ${request.url} (${request.id}) as handled timed out after ${
                    this.internalTimeoutMillis / 1e3
                } seconds.`,
            );
            isRequestLocked = false; // markRequestHandled succeeded and unlocked the request

            this.stats.finishJob(statisticsId, request.retryCount);
            this.handledRequestsCount++;

            // reclaim session if request finishes successfully
            request.state = RequestState.DONE;
            crawlingContext.session?.markGood();
        } catch (rawError) {
            const err = this.unwrapError(rawError);

            try {
                request.state = RequestState.ERROR_HANDLER;
                await addTimeoutToPromise(
                    async () => this._requestFunctionErrorHandler(err, crawlingContext, source),
                    this.internalTimeoutMillis,
                    `Handling request failure of ${request.url} (${request.id}) timed out after ${
                        this.internalTimeoutMillis / 1e3
                    } seconds.`,
                );
                if (!(err instanceof CriticalError)) {
                    isRequestLocked = false; // _requestFunctionErrorHandler calls either markRequestHandled or reclaimRequest
                }
                request.state = RequestState.DONE;
            } catch (secondaryError: any) {
                const unwrappedSecondaryError = this.unwrapError(secondaryError) as any;

                if (
                    !unwrappedSecondaryError.triggeredFromUserHandler &&
                    // avoid reprinting the same critical error multiple times, as it will be printed by Nodejs at the end anyway
                    !(unwrappedSecondaryError instanceof CriticalError)
                ) {
                    const apifySpecific = process.env.APIFY_IS_AT_HOME
                        ? `This may have happened due to an internal error of Apify's API or due to a misconfigured crawler.`
                        : '';
                    this.log.exception(
                        unwrappedSecondaryError as Error,
                        'An exception occurred during handling of failed request. ' +
                            `This places the crawler and its underlying storages into an unknown state and crawling will be terminated. ${apifySpecific}`,
                    );
                }
                request.state = RequestState.ERROR;
                throw unwrappedSecondaryError;
            }
            // decrease the session score if the request fails (but the error handler did not throw)
            crawlingContext.session?.markBad();
        } finally {
            await Promise.all(deferredCleanup.map((cleanup) => cleanup()));

            // Safety net - release the lock if nobody managed to do it before
            if (isRequestLocked && source instanceof RequestProvider) {
                try {
                    await source.client.deleteRequestLock(request.id!);
                } catch {
                    // We don't have the lock, or the request was never locked. Either way it's fine
                }
            }
        }
    }

    /**
     * Run async callback with given timeout and retry.
     * @ignore
     */
    protected async _timeoutAndRetry(
        handler: () => Promise<unknown>,
        timeout: number,
        error: Error | string,
        maxRetries = 3,
        retried = 1,
    ): Promise<void> {
        try {
            await addTimeoutToPromise(handler, timeout, error);
        } catch (e) {
            if (retried <= maxRetries) {
                // we retry on any error, not just timeout
                this.log.warning(`${(e as Error).message} (retrying ${retried}/${maxRetries})`);
                void this._timeoutAndRetry(handler, timeout, error, maxRetries, retried + 1);
                return;
            }

            throw e;
        }
    }

    /**
     * Returns true if either RequestList or RequestQueue have a request ready for processing.
     */
    protected async _isTaskReadyFunction() {
        // First check RequestList, since it's only in memory.
        const isRequestListEmpty = this.requestList ? await this.requestList.isEmpty() : true;
        // If RequestList is not empty, task is ready, no reason to check RequestQueue.
        if (!isRequestListEmpty) return true;
        // If RequestQueue is not empty, task is ready, return true, otherwise false.
        return this.requestQueue ? !(await this.requestQueue.isEmpty()) : false;
    }

    /**
     * Returns true if both RequestList and RequestQueue have all requests finished.
     */
    protected async _defaultIsFinishedFunction() {
        const [isRequestListFinished, isRequestQueueFinished] = await Promise.all([
            this.requestList ? this.requestList.isFinished() : true,
            this.requestQueue ? this.requestQueue.isFinished() : true,
        ]);
        // If both are finished, return true, otherwise return false.
        return isRequestListFinished && isRequestQueueFinished;
    }

    private async _rotateSession(crawlingContext: CrawlingContext) {
        const { request } = crawlingContext;

        request.sessionRotationCount ??= 0;
        request.sessionRotationCount++;
        crawlingContext.session?.retire();
    }

    /**
     * Unwraps errors thrown by the context pipeline to get the actual user error.
     * RequestHandlerError and ContextPipelineInitializationError wrap the actual error.
     */
    private unwrapError(error: unknown): Error {
        if (
            error instanceof RequestHandlerError ||
            error instanceof ContextPipelineInitializationError ||
            error instanceof ContextPipelineCleanupError
        ) {
            return this.unwrapError(error.cause);
        }
        return error as Error;
    }

    /**
     * Handles errors thrown by user provided requestHandler()
     */
    protected async _requestFunctionErrorHandler(
        error: Error,
        crawlingContext: CrawlingContext,
        source: IRequestList | RequestProvider,
    ): Promise<void> {
        const { request } = crawlingContext;
        request.pushErrorMessage(error);

        if (error instanceof CriticalError) {
            throw error;
        }

        const shouldRetryRequest = this._canRequestBeRetried(request, error);

        if (shouldRetryRequest) {
            await this.stats.errorTrackerRetry.addAsync(error, crawlingContext);
            await this.errorHandler?.(
                crawlingContext as CrawlingContext & Partial<ExtendedContext>, // valid cast - ExtendedContext transitively extends CrawlingContext
                error,
            );

            if (error instanceof SessionError) {
                await this._rotateSession(crawlingContext);
            }

            if (!request.noRetry) {
                request.retryCount++;

                const { url, retryCount, id } = request;

                // We don't want to see the stack trace in the logs by default, when we are going to retry the request.
                // Thus, we print the full stack trace only when CRAWLEE_VERBOSE_LOG environment variable is set to true.
                const message = this._getMessageFromError(error);
                this.log.warning(`Reclaiming failed request back to the list or queue. ${message}`, {
                    id,
                    url,
                    retryCount,
                });

                await source.reclaimRequest(request, { forefront: request.userData?.__crawlee?.forefront });
                return;
            }
        }

        // If the request is non-retryable, the error and snapshot aren't saved in the errorTrackerRetry object.
        // Therefore, we pass the crawlingContext to the errorTracker.add method, enabling snapshot capture.
        // This is to make sure the error snapshot is not duplicated in the errorTrackerRetry and errorTracker objects.
        const { noRetry, maxRetries } = request;
        if (noRetry || !maxRetries) {
            await this.stats.errorTracker.addAsync(error, crawlingContext);
        } else {
            this.stats.errorTracker.add(error);
        }

        // If we get here, the request is either not retryable
        // or failed more than retryCount times and will not be retried anymore.
        // Mark the request as failed and do not retry.
        this.handledRequestsCount++;
        await source.markRequestHandled(request);
        this.stats.failJob(request.id || request.uniqueKey, request.retryCount);

        await this._handleFailedRequestHandler(crawlingContext, error); // This function prints an error message.
    }

    protected async _tagUserHandlerError<T>(cb: () => unknown): Promise<T> {
        try {
            return (await cb()) as T;
        } catch (e: any) {
            Object.defineProperty(e, 'triggeredFromUserHandler', { value: true });
            throw e;
        }
    }

    protected async _handleFailedRequestHandler(crawlingContext: CrawlingContext, error: Error): Promise<void> {
        // Always log the last error regardless if the user provided a failedRequestHandler
        const { id, url, method, uniqueKey } = crawlingContext.request;
        const message = this._getMessageFromError(error, true);

        this.log.error(`Request failed and reached maximum retries. ${message}`, { id, url, method, uniqueKey });

        if (this.failedRequestHandler) {
            await this.failedRequestHandler?.(
                crawlingContext as CrawlingContext & Partial<ExtendedContext>, // valid cast - ExtendedContext transitively extends CrawlingContext
                error,
            );
        }
    }

    /**
     * Resolves the most verbose error message from a thrown error
     * @param error The error received
     * @returns The message to be logged
     */
    protected _getMessageFromError(error: Error, forceStack = false) {
        if ([TypeError, SyntaxError, ReferenceError].some((type) => error instanceof type)) {
            forceStack = true;
        }

        const stackLines = error?.stack ? error.stack.split('\n') : new Error().stack!.split('\n').slice(2);

        const baseDir = process.cwd();
        const userLine = stackLines.find((line) => line.includes(baseDir) && !line.includes('node_modules'));

        if (error instanceof TimeoutError) {
            return process.env.CRAWLEE_VERBOSE_LOG ? error.stack : error.message || error; // stack in timeout errors does not really help
        }

        return process.env.CRAWLEE_VERBOSE_LOG || forceStack
            ? (error.stack ?? [error.message || error, ...stackLines].join('\n'))
            : [error.message || error, userLine].join('\n');
    }

    protected _canRequestBeRetried(request: Request, error: Error) {
        // Request should never be retried, or the error encountered makes it not able to be retried, or the session rotation limit has been reached
        if (
            request.noRetry ||
            error instanceof NonRetryableError ||
            (error instanceof SessionError && this.maxSessionRotations <= (request.sessionRotationCount ?? 0))
        ) {
            return false;
        }

        // User requested retry (we ignore retry count here as its explicitly told by the user to retry)
        if (error instanceof RetryRequestError) {
            return true;
        }

        // Ensure there are more retries available for the request
        const maxRequestRetries = request.maxRetries ?? this.maxRequestRetries;
        return request.retryCount < maxRequestRetries;
    }

    /**
     * Updates handledRequestsCount from possibly stored counts,
     * usually after worker migration. Since one of the stores
     * needs to have priority when both are present,
     * it is the request queue, because generally, the request
     * list will first be dumped into the queue and then left
     * empty.
     */
    protected async _loadHandledRequestCount(): Promise<void> {
        if (this.requestQueue) {
            this.handledRequestsCount = await this.requestQueue.handledCount();
        } else if (this.requestList) {
            this.handledRequestsCount = this.requestList.handledCount();
        }
    }

    protected async _executeHooks<HookLike extends (...args: any[]) => Awaitable<void>>(
        hooks: HookLike[],
        ...args: Parameters<HookLike>
    ) {
        if (Array.isArray(hooks) && hooks.length) {
            for (const hook of hooks) {
                await hook(...args);
            }
        }
    }

    /**
     * Function for cleaning up after all request are processed.
     * @ignore
     */
    async teardown(): Promise<void> {
        this.events.emit(EventType.PERSIST_STATE, { isMigrating: false });

        await this.sessionPool?.teardown();

        if (this._closeEvents) {
            await this.events.close();
        }

        await this.autoscaledPool?.abort();
    }

    protected _getCookieHeaderFromRequest(request: Request) {
        if (request.headers?.Cookie && request.headers?.cookie) {
            this.log.warning(
                `Encountered mixed casing for the cookie headers for request ${request.url} (${request.id}). Their values will be merged.`,
            );
            return mergeCookies(request.url, [request.headers.cookie, request.headers.Cookie]);
        }

        return request.headers?.Cookie || request.headers?.cookie || '';
    }

    private async _getRequestQueue() {
        // Check if it's explicitly disabled
        if (this.experiments.requestLocking === false) {
            if (!this._experimentWarnings.requestLocking) {
                this.log.info('Using the old RequestQueue implementation without request locking.');
                this._experimentWarnings.requestLocking = true;
            }

            return RequestQueueV1.open(null, { config: this.config });
        }

        return RequestQueue.open(null, { config: this.config });
    }

    protected requestMatchesEnqueueStrategy(request: Request) {
        const { url, loadedUrl } = request;

        // eslint-disable-next-line dot-notation -- private access
        const strategy = request['enqueueStrategy'];

        // No strategy set, so we assume it matches, or it was added outside of enqueueLinks
        if (!strategy) {
            return true;
        }

        // If we somehow don't have a loadedUrl, we can't check the strategy anyways, assume it matches
        if (!loadedUrl) {
            return true;
        }

        const baseUrl = new URL(url);
        const loadedBaseUrl = new URL(loadedUrl);

        switch (strategy) {
            case EnqueueStrategy.SameHostname: {
                return baseUrl.hostname === loadedBaseUrl.hostname;
            }
            case EnqueueStrategy.SameDomain: {
                const baseUrlHostname = getDomain(baseUrl.hostname, { mixedInputs: false });

                if (baseUrlHostname) {
                    const loadedBaseUrlHostname = getDomain(loadedBaseUrl.hostname, { mixedInputs: false });

                    return baseUrlHostname === loadedBaseUrlHostname;
                }

                // Can happen for IPs, we just check like same origin
                return baseUrl.origin === loadedBaseUrl.origin;
            }
            case EnqueueStrategy.SameOrigin: {
                // Same as hostname, but also checks protocol
                return baseUrl.origin === loadedBaseUrl.origin;
            }
            case EnqueueStrategy.All:
            default: {
                return baseUrl.protocol === 'http:' || baseUrl.protocol === 'https:';
            }
        }
    }
}

export interface CreateContextOptions {
    request: Request;
    session?: Session;
    proxyInfo?: ProxyInfo;
}

export interface CrawlerAddRequestsOptions extends AddRequestsBatchedOptions {}

export interface CrawlerAddRequestsResult extends AddRequestsBatchedResult {}

export interface CrawlerRunOptions extends CrawlerAddRequestsOptions {
    /**
     * Whether to purge the RequestQueue before running the crawler again. Defaults to true, so it is possible to reprocess failed requests.
     * When disabled, only new requests will be considered. Note that even a failed request is considered as handled.
     * @default true
     */
    purgeRequestQueue?: boolean;
}

/**
 * Creates new {@apilink Router} instance that works based on request labels.
 * This instance can then serve as a {@apilink BasicCrawlerOptions.requestHandler|`requestHandler`} of our {@apilink BasicCrawler}.
 * Defaults to the {@apilink BasicCrawlingContext}.
 *
 * > Serves as a shortcut for using `Router.create<BasicCrawlingContext>()`.
 *
 * ```ts
 * import { BasicCrawler, createBasicRouter } from 'crawlee';
 *
 * const router = createBasicRouter();
 * router.addHandler('label-a', async (ctx) => {
 *    ctx.log.info('...');
 * });
 * router.addDefaultHandler(async (ctx) => {
 *    ctx.log.info('...');
 * });
 *
 * const crawler = new BasicCrawler({
 *     requestHandler: router,
 * });
 * await crawler.run();
 * ```
 */
export function createBasicRouter<
    Context extends BasicCrawlingContext = BasicCrawlingContext,
    UserData extends Dictionary = GetUserDataFromRequest<Context['request']>,
>(routes?: RouterRoutes<Context, UserData>) {
    return Router.create<Context>(routes);
}<|MERGE_RESOLUTION|>--- conflicted
+++ resolved
@@ -12,11 +12,8 @@
     FinalStatistics,
     GetUserDataFromRequest,
     IRequestList,
-<<<<<<< HEAD
     LoadedContext,
     ProxyConfiguration,
-=======
->>>>>>> 7794c65f
     ProxyInfo,
     Request,
     RequestOptions,

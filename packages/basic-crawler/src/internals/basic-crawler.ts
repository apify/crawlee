--- conflicted
+++ resolved
@@ -1405,16 +1405,7 @@
             },
             pushData: this.pushData.bind(this),
             useState: this.useState.bind(this),
-<<<<<<< HEAD
-            sendRequest: createSendRequest(
-                this.httpClient,
-                request!,
-                session,
-                () => crawlingContext.proxyInfo?.url,
-            ) as CrawlingContext['sendRequest'],
-=======
-            sendRequest: createSendRequest(this.httpClient, request!, session),
->>>>>>> 7d0c1fde
+            sendRequest: createSendRequest(this.httpClient, request!, session) as CrawlingContext['sendRequest'],
             getKeyValueStore: async (idOrName?: string) => KeyValueStore.open(idOrName, { config: this.config }),
             registerDeferredCleanup: (cleanup) => {
                 deferredCleanup.push(cleanup);

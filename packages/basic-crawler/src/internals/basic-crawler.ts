--- conflicted
+++ resolved
@@ -26,11 +26,8 @@
     StatisticState,
     StatisticsOptions,
     LoadedContext,
-<<<<<<< HEAD
     BaseHttpClient,
-=======
     RestrictedCrawlingContext,
->>>>>>> 6fa170fb
 } from '@crawlee/core';
 import {
     AutoscaledPool,
@@ -1526,7 +1523,7 @@
         }
 
         return process.env.CRAWLEE_VERBOSE_LOG || forceStack
-            ? (error.stack ?? [error.message || error, ...stackLines].join('\n'))
+            ? error.stack ?? [error.message || error, ...stackLines].join('\n')
             : [error.message || error, userLine].join('\n');
     }
 

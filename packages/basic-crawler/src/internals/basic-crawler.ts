--- conflicted
+++ resolved
@@ -221,12 +221,12 @@
     maxRequestRetries?: number;
 
     /**
-<<<<<<< HEAD
      * Indicates how much time wait before crawling same domain request
      * @default 0
      */
     sameDomainDelay?: number;
-=======
+
+    /** 
      * Maximum number of session rotations per request.
      * The crawler will automatically rotate the session in case of a proxy error or if it gets blocked by the website.
      *
@@ -234,7 +234,6 @@
      * @default 10
      */
     maxSessionRotations?: number;
->>>>>>> 8c0928b2
 
     /**
      * Maximum number of pages that the crawler will open. The crawl will stop when this limit is reached.
@@ -442,12 +441,9 @@
     protected requestHandlerTimeoutMillis!: number;
     protected internalTimeoutMillis: number;
     protected maxRequestRetries: number;
-<<<<<<< HEAD
     protected sameDomainDelay: number;
     protected domainAccessedTime: Map<string, number>;
-=======
     protected maxSessionRotations: number;
->>>>>>> 8c0928b2
     protected handledRequestsCount: number;
     protected statusMessageLoggingInterval: number;
     protected statusMessageCallback?: StatusMessageCallback;
@@ -476,11 +472,8 @@
         // TODO: remove in a future release
         handleFailedRequestFunction: ow.optional.function,
         maxRequestRetries: ow.optional.number,
-<<<<<<< HEAD
         sameDomainDelay: ow.optional.number,
-=======
         maxSessionRotations: ow.optional.number,
->>>>>>> 8c0928b2
         maxRequestsPerCrawl: ow.optional.number,
         autoscaledPoolOptions: ow.optional.object,
         sessionPoolOptions: ow.optional.object,
@@ -511,11 +504,8 @@
             requestList,
             requestQueue,
             maxRequestRetries = 3,
-<<<<<<< HEAD
             sameDomainDelay = 0,
-=======
             maxSessionRotations = 10,
->>>>>>> 8c0928b2
             maxRequestsPerCrawl,
             autoscaledPoolOptions = {},
             keepAlive,
@@ -611,11 +601,8 @@
         }
 
         this.maxRequestRetries = maxRequestRetries;
-<<<<<<< HEAD
         this.sameDomainDelay = sameDomainDelay;
-=======
         this.maxSessionRotations = maxSessionRotations;
->>>>>>> 8c0928b2
         this.handledRequestsCount = 0;
         this.stats = new Statistics({ logMessage: `${log.getOptions().prefix} request statistics:`, config });
         this.sessionPoolOptions = {

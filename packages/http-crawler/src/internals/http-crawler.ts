--- conflicted
+++ resolved
@@ -25,11 +25,7 @@
     Router,
     SessionError,
 } from '@crawlee/basic';
-<<<<<<< HEAD
-import type { HttpResponse, LoadedRequest, ProxyInfo } from '@crawlee/core';
-=======
-import type { HttpResponse, LoadedRequest, StreamingHttpResponse } from '@crawlee/core';
->>>>>>> 7d0c1fde
+import type { HttpResponse, LoadedRequest } from '@crawlee/core';
 import type { Awaitable, Dictionary } from '@crawlee/types';
 import { type CheerioRoot, RETRY_CSS_SELECTORS } from '@crawlee/utils';
 import * as cheerio from 'cheerio';

<<<<<<< HEAD
import type { IncomingHttpHeaders, IncomingMessage } from 'node:http';
import type { Readable } from 'node:stream';
=======
import type { IncomingMessage } from 'node:http';
import { extname } from 'node:path';
import { Readable } from 'node:stream';
>>>>>>> 66352134
import util from 'node:util';

import type {
    AutoscaledPoolOptions,
    BasicCrawlerOptions,
    CrawlingContext,
    ErrorHandler,
    GetUserDataFromRequest,
    ProxyConfiguration,
    Request,
    RequestHandler,
    RequireContextPipeline,
    RouterRoutes,
    Session,
} from '@crawlee/basic';
import {
    BasicCrawler,
    Configuration,
    ContextPipeline,
    mergeCookies,
    processHttpRequestOptions,
    RequestState,
    ResponseWithUrl,
    Router,
    SessionError,
    validators,
} from '@crawlee/basic';
<<<<<<< HEAD
import type { HttpResponse, LoadedRequest, ProxyInfo, StreamingHttpResponse } from '@crawlee/core';
=======
import type { HttpResponse } from '@crawlee/core';
>>>>>>> 66352134
import type { Awaitable, Dictionary } from '@crawlee/types';
import { type CheerioRoot, RETRY_CSS_SELECTORS } from '@crawlee/utils';
import * as cheerio from 'cheerio';
import type { RequestLike, ResponseLike } from 'content-type';
import contentTypeParser from 'content-type';
import type { Method, OptionsInit, TimeoutError as TimeoutErrorClass } from 'got-scraping';
import iconv from 'iconv-lite';
import ow from 'ow';
import type { JsonValue } from 'type-fest';

import { addTimeoutToPromise, tryCancel } from '@apify/timeout';

import { parseContentTypeFromResponse } from './utils.js';

let TimeoutError: typeof TimeoutErrorClass;

/**
 * TODO exists for BC within HttpCrawler - replace completely with StreamingHttpResponse in 4.0
 * @internal
 */
export type PlainResponse = Omit<HttpResponse, 'body'> &
    IncomingMessage & {
        body?: unknown;
    };

/**
 * Default mime types, which HttpScraper supports.
 */
const HTML_AND_XML_MIME_TYPES = ['text/html', 'text/xml', 'application/xhtml+xml', 'application/xml'];
const APPLICATION_JSON_MIME_TYPE = 'application/json';
const HTTP_OPTIMIZED_AUTOSCALED_POOL_OPTIONS: AutoscaledPoolOptions = {
    desiredConcurrency: 10,
    snapshotterOptions: {
        eventLoopSnapshotIntervalSecs: 2,
        maxBlockedMillis: 100,
    },
    systemStatusOptions: {
        maxEventLoopOverloadedRatio: 0.7,
    },
};

export type HttpErrorHandler<
    UserData extends Dictionary = any, // with default to Dictionary we cant use a typed router in untyped crawler
    JSONData extends JsonValue = any, // with default to Dictionary we cant use a typed router in untyped crawler
> = ErrorHandler<HttpCrawlingContext<UserData, JSONData>>;

export interface HttpCrawlerOptions<
    Context extends InternalHttpCrawlingContext = InternalHttpCrawlingContext,
    ExtendedContext extends Context = Context,
> extends BasicCrawlerOptions<Context, ExtendedContext> {
    /**
     * Timeout in which the HTTP request to the resource needs to finish, given in seconds.
     */
    navigationTimeoutSecs?: number;

    /**
     * If set to true, SSL certificate errors will be ignored.
     */
    ignoreSslErrors?: boolean;

    /**
     * If set, this crawler will be configured for all connections to use
     * [Apify Proxy](https://console.apify.com/proxy) or your own Proxy URLs provided and rotated according to the configuration.
     * For more information, see the [documentation](https://docs.apify.com/proxy).
     */
    proxyConfiguration?: ProxyConfiguration;

    /**
     * Async functions that are sequentially evaluated before the navigation. Good for setting additional cookies
     * or browser properties before navigation. The function accepts two parameters, `crawlingContext` and `gotOptions`,
     * which are passed to the `requestAsBrowser()` function the crawler calls to navigate.
     * Example:
     * ```
     * preNavigationHooks: [
     *     async (crawlingContext, gotOptions) => {
     *         // ...
     *     },
     * ]
     * ```
     *
     * Modyfing `pageOptions` is supported only in Playwright incognito.
     * See {@apilink PrePageCreateHook}
     */
    preNavigationHooks?: InternalHttpHook<CrawlingContext>[];

    /**
     * Async functions that are sequentially evaluated after the navigation. Good for checking if the navigation was successful.
     * The function accepts `crawlingContext` as the only parameter.
     * Example:
     * ```
     * postNavigationHooks: [
     *     async (crawlingContext) => {
     *         // ...
     *     },
     * ]
     * ```
     */
    postNavigationHooks?: ((crawlingContext: CrawlingContextWithReponse) => Awaitable<void>)[];

    /**
     * An array of [MIME types](https://developer.mozilla.org/en-US/docs/Web/HTTP/Basics_of_HTTP/MIME_types/Complete_list_of_MIME_types)
     * you want the crawler to load and process. By default, only `text/html` and `application/xhtml+xml` MIME types are supported.
     */
    additionalMimeTypes?: string[];

    /**
     * By default this crawler will extract correct encoding from the HTTP response headers.
     * Sadly, there are some websites which use invalid headers. Those are encoded using the UTF-8 encoding.
     * If those sites actually use a different encoding, the response will be corrupted. You can use
     * `suggestResponseEncoding` to fall back to a certain encoding, if you know that your target website uses it.
     * To force a certain encoding, disregarding the response headers, use {@apilink HttpCrawlerOptions.forceResponseEncoding}
     * ```
     * // Will fall back to windows-1250 encoding if none found
     * suggestResponseEncoding: 'windows-1250'
     * ```
     */
    suggestResponseEncoding?: string;

    /**
     * By default this crawler will extract correct encoding from the HTTP response headers. Use `forceResponseEncoding`
     * to force a certain encoding, disregarding the response headers.
     * To only provide a default for missing encodings, use {@apilink HttpCrawlerOptions.suggestResponseEncoding}
     * ```
     * // Will force windows-1250 encoding even if headers say otherwise
     * forceResponseEncoding: 'windows-1250'
     * ```
     */
    forceResponseEncoding?: string;

    /**
     * Automatically saves cookies to Session. Works only if Session Pool is used.
     *
     * It parses cookie from response "set-cookie" header saves or updates cookies for session and once the session is used for next request.
     * It passes the "Cookie" header to the request with the session cookies.
     */
    persistCookiesPerSession?: boolean;

    /**
     * An array of HTTP response [Status Codes](https://developer.mozilla.org/en-US/docs/Web/HTTP/Status) to be excluded from error consideration.
     * By default, status codes >= 500 trigger errors.
     */
    ignoreHttpErrorStatusCodes?: number[];

    /**
     * An array of additional HTTP response [Status Codes](https://developer.mozilla.org/en-US/docs/Web/HTTP/Status) to be treated as errors.
     * By default, status codes >= 500 trigger errors.
     */
    additionalHttpErrorStatusCodes?: number[];
}

/**
 * @internal
 */
export type InternalHttpHook<Context> = (crawlingContext: Context, gotOptions: OptionsInit) => Awaitable<void>;

export type HttpHook<
    UserData extends Dictionary = any, // with default to Dictionary we cant use a typed router in untyped crawler
    JSONData extends JsonValue = any, // with default to Dictionary we cant use a typed router in untyped crawler
> = InternalHttpHook<HttpCrawlingContext<UserData, JSONData>>;

interface CrawlingContextWithReponse<
    UserData extends Dictionary = any, // with default to Dictionary we cant use a typed router in untyped crawler
> extends CrawlingContext<UserData> {
    /**
     * The request object that was successfully loaded and navigated to, including the {@apilink Request.loadedUrl|`loadedUrl`} property.
     */
    request: LoadedRequest<Request<UserData>>;

    /**
     * The HTTP response object containing status code, headers, and other response metadata.
     */
    response: PlainResponse;
}

/**
 * @internal
 */
export interface InternalHttpCrawlingContext<
    UserData extends Dictionary = any, // with default to Dictionary we cant use a typed router in untyped crawler
    JSONData extends JsonValue = any, // with default to Dictionary we cant use a typed router in untyped crawler
> extends CrawlingContextWithReponse<UserData> {
    /**
     * The request body of the web page.
     * The type depends on the `Content-Type` header of the web page:
     * - String for `text/html`, `application/xhtml+xml`, `application/xml` MIME content types
     * - Buffer for others MIME content types
     */
    body: string | Buffer;

    /**
     * The parsed object from JSON string if the response contains the content type application/json.
     */
    json: JSONData;

    /**
     * Parsed `Content-Type header: { type, encoding }`.
     */
    contentType: { type: string; encoding: BufferEncoding };
<<<<<<< HEAD
=======
    response?: Response;
>>>>>>> 66352134

    /**
     * Wait for an element matching the selector to appear. Timeout is ignored.
     *
     * **Example usage:**
     * ```ts
     * async requestHandler({ waitForSelector, parseWithCheerio }) {
     *     await waitForSelector('article h1');
     *     const $ = await parseWithCheerio();
     *     const title = $('title').text();
     * });
     * ```
     */
    waitForSelector(selector: string, timeoutMs?: number): Promise<void>;

    /**
     * Returns Cheerio handle for `page.content()`, allowing to work with the data same way as with {@apilink CheerioCrawler}.
     * When provided with the `selector` argument, it will throw if it's not available.
     *
     * **Example usage:**
     * ```ts
     * async requestHandler({ parseWithCheerio }) {
     *     const $ = await parseWithCheerio();
     *     const title = $('title').text();
     * });
     * ```
     */
    parseWithCheerio(selector?: string, timeoutMs?: number): Promise<CheerioRoot>;
}

export interface HttpCrawlingContext<UserData extends Dictionary = any, JSONData extends JsonValue = any>
    extends InternalHttpCrawlingContext<UserData, JSONData> {}

export type HttpRequestHandler<
    UserData extends Dictionary = any, // with default to Dictionary we cant use a typed router in untyped crawler
    JSONData extends JsonValue = any, // with default to Dictionary we cant use a typed router in untyped crawler
> = RequestHandler<HttpCrawlingContext<UserData, JSONData>>;

/**
 * Provides a framework for the parallel crawling of web pages using plain HTTP requests.
 * The URLs to crawl are fed either from a static list of URLs
 * or from a dynamic queue of URLs enabling recursive crawling of websites.
 *
 * It is very fast and efficient on data bandwidth. However, if the target website requires JavaScript
 * to display the content, you might need to use {@apilink PuppeteerCrawler} or {@apilink PlaywrightCrawler} instead,
 * because it loads the pages using full-featured headless Chrome browser.
 *
 * This crawler downloads each URL using a plain HTTP request and doesn't do any HTML parsing.
 *
 * The source URLs are represented using {@apilink Request} objects that are fed from
 * {@apilink RequestList} or {@apilink RequestQueue} instances provided by the {@apilink HttpCrawlerOptions.requestList}
 * or {@apilink HttpCrawlerOptions.requestQueue} constructor options, respectively.
 *
 * If both {@apilink HttpCrawlerOptions.requestList} and {@apilink HttpCrawlerOptions.requestQueue} are used,
 * the instance first processes URLs from the {@apilink RequestList} and automatically enqueues all of them
 * to {@apilink RequestQueue} before it starts their processing. This ensures that a single URL is not crawled multiple times.
 *
 * The crawler finishes when there are no more {@apilink Request} objects to crawl.
 *
 * We can use the `preNavigationHooks` to adjust `gotOptions`:
 *
 * ```javascript
 * preNavigationHooks: [
 *     (crawlingContext, gotOptions) => {
 *         // ...
 *     },
 * ]
 * ```
 *
 * By default, this crawler only processes web pages with the `text/html`
 * and `application/xhtml+xml` MIME content types (as reported by the `Content-Type` HTTP header),
 * and skips pages with other content types. If you want the crawler to process other content types,
 * use the {@apilink HttpCrawlerOptions.additionalMimeTypes} constructor option.
 * Beware that the parsing behavior differs for HTML, XML, JSON and other types of content.
 * For details, see {@apilink HttpCrawlerOptions.requestHandler}.
 *
 * New requests are only dispatched when there is enough free CPU and memory available,
 * using the functionality provided by the {@apilink AutoscaledPool} class.
 * All {@apilink AutoscaledPool} configuration options can be passed to the `autoscaledPoolOptions`
 * parameter of the constructor. For user convenience, the `minConcurrency` and `maxConcurrency`
 * {@apilink AutoscaledPool} options are available directly in the constructor.
 *
 * **Example usage:**
 *
 * ```javascript
 * import { HttpCrawler, Dataset } from '@crawlee/http';
 *
 * const crawler = new HttpCrawler({
 *     requestList,
 *     async requestHandler({ request, response, body, contentType }) {
 *         // Save the data to dataset.
 *         await Dataset.pushData({
 *             url: request.url,
 *             html: body,
 *         });
 *     },
 * });
 *
 * await crawler.run([
 *     'http://www.example.com/page-1',
 *     'http://www.example.com/page-2',
 * ]);
 * ```
 * @category Crawlers
 */
export class HttpCrawler<
    Context extends InternalHttpCrawlingContext<any, any> = InternalHttpCrawlingContext,
    ContextExtension = {},
    ExtendedContext extends Context = Context & ContextExtension,
> extends BasicCrawler<Context, ExtendedContext> {
    /**
     * A reference to the underlying {@apilink ProxyConfiguration} class that manages the crawler's proxies.
     * Only available if used by the crawler.
     */
    proxyConfiguration?: ProxyConfiguration;

    protected preNavigationHooks: InternalHttpHook<CrawlingContext>[];
    protected postNavigationHooks: ((crawlingContext: CrawlingContextWithReponse) => Awaitable<void>)[];
    protected persistCookiesPerSession: boolean;
    protected navigationTimeoutMillis: number;
    protected ignoreSslErrors: boolean;
    protected suggestResponseEncoding?: string;
    protected forceResponseEncoding?: string;
    protected additionalHttpErrorStatusCodes: Set<number>;
    protected ignoreHttpErrorStatusCodes: Set<number>;
    protected readonly supportedMimeTypes: Set<string>;

    protected static override optionsShape = {
        ...BasicCrawler.optionsShape,

        navigationTimeoutSecs: ow.optional.number,
        ignoreSslErrors: ow.optional.boolean,
        additionalMimeTypes: ow.optional.array.ofType(ow.string),
        suggestResponseEncoding: ow.optional.string,
        forceResponseEncoding: ow.optional.string,
        proxyConfiguration: ow.optional.object.validate(validators.proxyConfiguration),
        persistCookiesPerSession: ow.optional.boolean,

        additionalHttpErrorStatusCodes: ow.optional.array.ofType(ow.number),
        ignoreHttpErrorStatusCodes: ow.optional.array.ofType(ow.number),

        preNavigationHooks: ow.optional.array,
        postNavigationHooks: ow.optional.array,
    };

    /**
     * All `HttpCrawlerOptions` parameters are passed via an options object.
     */
    constructor(
        options: HttpCrawlerOptions<Context, ExtendedContext> &
            RequireContextPipeline<InternalHttpCrawlingContext, Context> = {} as any,
        override readonly config = Configuration.getGlobalConfig(),
    ) {
        ow(options, 'HttpCrawlerOptions', ow.object.exactShape(HttpCrawler.optionsShape));

        const {
            navigationTimeoutSecs = 30,
            ignoreSslErrors = true,
            additionalMimeTypes = [],
            suggestResponseEncoding,
            forceResponseEncoding,
            proxyConfiguration,
            persistCookiesPerSession,
            preNavigationHooks = [],
            postNavigationHooks = [],
            additionalHttpErrorStatusCodes = [],
            ignoreHttpErrorStatusCodes = [],

            // BasicCrawler
            autoscaledPoolOptions = HTTP_OPTIMIZED_AUTOSCALED_POOL_OPTIONS,
            contextPipelineBuilder,
            ...basicCrawlerOptions
        } = options;

        super(
            {
                ...basicCrawlerOptions,
                autoscaledPoolOptions,
                contextPipelineBuilder:
                    contextPipelineBuilder ??
                    (() => this.buildContextPipeline() as ContextPipeline<CrawlingContext, Context>),
            },
            config,
        );

        // Cookies should be persisted per session only if session pool is used
        if (!this.useSessionPool && persistCookiesPerSession) {
            throw new Error('You cannot use "persistCookiesPerSession" without "useSessionPool" set to true.');
        }

        this.supportedMimeTypes = new Set([...HTML_AND_XML_MIME_TYPES, APPLICATION_JSON_MIME_TYPE]);
        if (additionalMimeTypes.length) this._extendSupportedMimeTypes(additionalMimeTypes);

        if (suggestResponseEncoding && forceResponseEncoding) {
            this.log.warning(
                'Both forceResponseEncoding and suggestResponseEncoding options are set. Using forceResponseEncoding.',
            );
        }

        this.navigationTimeoutMillis = navigationTimeoutSecs * 1000;
        this.ignoreSslErrors = ignoreSslErrors;
        this.suggestResponseEncoding = suggestResponseEncoding;
        this.forceResponseEncoding = forceResponseEncoding;
        this.additionalHttpErrorStatusCodes = new Set([...additionalHttpErrorStatusCodes]);
        this.ignoreHttpErrorStatusCodes = new Set([...ignoreHttpErrorStatusCodes]);
        this.proxyConfiguration = proxyConfiguration;
        this.preNavigationHooks = preNavigationHooks;
        this.postNavigationHooks = [
            ({ request, response }) => this._abortDownloadOfBody(request, response!),
            ...postNavigationHooks,
        ];

        if (this.useSessionPool) {
            this.persistCookiesPerSession = persistCookiesPerSession ?? true;
        } else {
            this.persistCookiesPerSession = false;
        }
    }

    protected buildContextPipeline(): ContextPipeline<CrawlingContext, InternalHttpCrawlingContext> {
        return ContextPipeline.create<CrawlingContext>()
            .compose({ action: this.prepareProxyInfo.bind(this) })
            .compose({
                action: this.makeHttpRequest.bind(this),
            })
            .compose({ action: this.processHttpResponse.bind(this) })
            .compose({ action: this.handleBlockedRequestByContent.bind(this) });
    }

    private async prepareProxyInfo(crawlingContext: CrawlingContext) {
        const { request, session } = crawlingContext;
        let proxyInfo: ProxyInfo | undefined;

        if (this.proxyConfiguration) {
            const sessionId = session ? session.id : undefined;
            proxyInfo = await this.proxyConfiguration.newProxyInfo(sessionId, { request });
        }

        return { proxyInfo };
    }

    private async makeHttpRequest(
        crawlingContext: CrawlingContext,
    ): Promise<Omit<CrawlingContextWithReponse, keyof CrawlingContext> & Partial<CrawlingContextWithReponse>> {
        const { request, session } = crawlingContext;

        if (request.skipNavigation) {
            return {
                request: new Proxy(request, {
                    get(target, propertyName, receiver) {
                        if (propertyName === 'loadedUrl') {
                            throw new Error(
                                'The `request.loadedUrl` property is not available - `skipNavigation` was used',
                            );
                        }
                        return Reflect.get(target, propertyName, receiver);
                    },
                }) as LoadedRequest<Request>,
                get response(): InternalHttpCrawlingContext['response'] {
                    throw new Error('The `response` property is not available - `skipNavigation` was used');
                },
            };
        }

        const gotOptions = {} as OptionsInit;
        const preNavigationHooksCookies = this._getCookieHeaderFromRequest(request);

        request.state = RequestState.BEFORE_NAV;
        // Execute pre navigation hooks before applying session pool cookies,
        // as they may also set cookies in the session
        await this._executeHooks(this.preNavigationHooks, crawlingContext, gotOptions);
        tryCancel();

        const postNavigationHooksCookies = this._getCookieHeaderFromRequest(request);

        this._applyCookies(crawlingContext, gotOptions, preNavigationHooksCookies, postNavigationHooksCookies);

        const proxyUrl = crawlingContext.proxyInfo?.url;

        const httpResponse = await addTimeoutToPromise(
            async () => this._requestFunction({ request, session, proxyUrl, gotOptions }),
            this.navigationTimeoutMillis,
            `request timed out after ${this.navigationTimeoutMillis / 1000} seconds.`,
        );
        tryCancel();

<<<<<<< HEAD
        request.loadedUrl = httpResponse.url;
        request.state = RequestState.AFTER_NAV;
=======
            if (this.useSessionPool) {
                this._throwOnBlockedRequest(crawlingContext.session!, response.status);
            }
>>>>>>> 66352134

        return { request: request as LoadedRequest<Request>, response: httpResponse };
    }

    private async processHttpResponse(
        crawlingContext: CrawlingContextWithReponse,
    ): Promise<
        Omit<InternalHttpCrawlingContext, keyof CrawlingContextWithReponse> & Partial<InternalHttpCrawlingContext>
    > {
        if (crawlingContext.request.skipNavigation) {
            return {
                get contentType(): InternalHttpCrawlingContext['contentType'] {
                    throw new Error('The `contentType` property is not available - `skipNavigation` was used');
                },
                get body(): InternalHttpCrawlingContext['body'] {
                    throw new Error('The `body` property is not available - `skipNavigation` was used');
                },
                get json(): InternalHttpCrawlingContext['json'] {
                    throw new Error('The `json` property is not available - `skipNavigation` was used');
                },
                get waitForSelector(): InternalHttpCrawlingContext['waitForSelector'] {
                    throw new Error('The `waitForSelector` method is not available - `skipNavigation` was used');
                },
                get parseWithCheerio(): InternalHttpCrawlingContext['parseWithCheerio'] {
                    throw new Error('The `parseWithCheerio` method is not available - `skipNavigation` was used');
                },
            };
        }

        await this._executeHooks(this.postNavigationHooks, crawlingContext);
        tryCancel();

        const parsed = await this._parseResponse(crawlingContext.request, crawlingContext.response);
        tryCancel();
        const response = parsed.response!;
        const contentType = parsed.contentType!;

        const waitForSelector = async (selector: string, _timeoutMs?: number) => {
            const $ = cheerio.load(parsed.body!.toString());

            if ($(selector).get().length === 0) {
                throw new Error(`Selector '${selector}' not found.`);
            }
        };
        const parseWithCheerio = async (selector?: string, timeoutMs?: number) => {
            const $ = cheerio.load(parsed.body!.toString());

            if (selector) {
                await (crawlingContext as InternalHttpCrawlingContext).waitForSelector(selector, timeoutMs);
            }

            return $;
        };

        if (this.useSessionPool) {
            this._throwOnBlockedRequest(crawlingContext.session!, response.statusCode!);
        }

        if (this.persistCookiesPerSession) {
            crawlingContext.session!.setCookiesFromResponse(response);
        }

        return {
            get json() {
                if (contentType.type !== APPLICATION_JSON_MIME_TYPE) return null;
                const jsonString = parsed.body!.toString(contentType.encoding);
                return JSON.parse(jsonString);
            },
            waitForSelector,
            parseWithCheerio,
            contentType,
            body: parsed.body!,
        };
    }

    private async handleBlockedRequestByContent(crawlingContext: InternalHttpCrawlingContext): Promise<{}> {
        if (this.retryOnBlocked) {
            const error = await this.isRequestBlocked(crawlingContext);
            if (error) throw new SessionError(error);
        }
        return {};
    }

    protected async isRequestBlocked(crawlingContext: InternalHttpCrawlingContext): Promise<string | false> {
        if (HTML_AND_XML_MIME_TYPES.includes(crawlingContext.contentType.type)) {
            const $ = await crawlingContext.parseWithCheerio();

            const foundSelectors = RETRY_CSS_SELECTORS.filter((selector) => $(selector).length > 0);

            if (foundSelectors.length > 0) {
                return `Found selectors: ${foundSelectors.join(', ')}`;
            }
        }
        return false;
    }

    /**
     * Sets the cookie header to `gotOptions` based on the provided request and session headers, as well as any changes that occurred due to hooks.
     */
    protected _applyCookies(
        { session, request }: CrawlingContext,
        gotOptions: OptionsInit,
        preHookCookies: string,
        postHookCookies: string,
    ) {
        const sessionCookie = session?.getCookieString(request.url) ?? '';
        let alteredGotOptionsCookies = gotOptions.headers?.Cookie || gotOptions.headers?.cookie || '';

        if (gotOptions.headers?.Cookie && gotOptions.headers?.cookie) {
            const { Cookie: upperCaseHeader, cookie: lowerCaseHeader } = gotOptions.headers;

            this.log.warning(
                `Encountered mixed casing for the cookie headers in the got options for request ${request.url} (${request.id}). Their values will be merged`,
            );

            const sourceCookies = [];

            if (Array.isArray(lowerCaseHeader)) {
                sourceCookies.push(...lowerCaseHeader);
            } else {
                sourceCookies.push(lowerCaseHeader);
            }

            if (Array.isArray(upperCaseHeader)) {
                sourceCookies.push(...upperCaseHeader);
            } else {
                sourceCookies.push(upperCaseHeader);
            }

            alteredGotOptionsCookies = mergeCookies(request.url, sourceCookies);
        }

        const sourceCookies = [sessionCookie, preHookCookies];

        if (Array.isArray(alteredGotOptionsCookies)) {
            sourceCookies.push(...alteredGotOptionsCookies);
        } else {
            sourceCookies.push(alteredGotOptionsCookies);
        }

        sourceCookies.push(postHookCookies);

        const mergedCookie = mergeCookies(request.url, sourceCookies);

        gotOptions.headers ??= {};
        Reflect.deleteProperty(gotOptions.headers, 'Cookie');
        Reflect.deleteProperty(gotOptions.headers, 'cookie');

        if (mergedCookie !== '') {
            gotOptions.headers.Cookie = mergedCookie;
        }
    }

    /**
     * Function to make the HTTP request. It performs optimizations
     * on the request such as only downloading the request body if the
     * received content type matches text/html, application/xml, application/xhtml+xml.
     */
    protected async _requestFunction({
        request,
        session,
        proxyUrl,
        gotOptions,
    }: RequestFunctionOptions): Promise<Response | undefined> {
        if (!TimeoutError) {
            // @ts-ignore
            ({ TimeoutError } = await import('got-scraping'));
        }

        const opts = this._getRequestOptions(request, session, proxyUrl, gotOptions);

        try {
            return await this._requestAsBrowser(opts, session);
        } catch (e) {
            if (e instanceof TimeoutError) {
                this._handleRequestTimeout(session);
                return undefined;
            }

            if (this.isProxyError(e as Error)) {
                throw new SessionError(this._getMessageFromError(e as Error) as string);
            } else {
                throw e;
            }
        }
    }

    /**
     * Encodes and parses response according to the provided content type
     */
<<<<<<< HEAD
    private async _parseResponse(request: Request, responseStream: IncomingMessage) {
        const { statusCode } = responseStream;
        const { type, charset } = parseContentTypeFromResponse(responseStream);
        const { response, encoding } = this._encodeResponse(request, responseStream, charset);
=======
    protected async _parseResponse(request: Request, response: Response, crawlingContext: Context) {
        const { status } = response;
        const { type, charset } = parseContentTypeFromResponse(response);
        const { response: reencodedResponse, encoding } = this._encodeResponse(request, response, charset);
>>>>>>> 66352134
        const contentType = { type, encoding };

        if (status >= 400 && status <= 599) {
            this.stats.registerStatusCode(status);
        }

        const excludeError = this.ignoreHttpErrorStatusCodes.has(status);
        const includeError = this.additionalHttpErrorStatusCodes.has(status);

        if ((status >= 500 && !excludeError) || includeError) {
            const body = await reencodedResponse.text(); // TODO - this always uses UTF-8 (see https://developer.mozilla.org/en-US/docs/Web/API/Request/text)

            // Errors are often sent as JSON, so attempt to parse them,
            // despite Accept header being set to text/html.
            if (type === APPLICATION_JSON_MIME_TYPE) {
                const errorResponse = JSON.parse(body);
                let { message } = errorResponse;
                if (!message) message = util.inspect(errorResponse, { depth: 1, maxArrayLength: 10 });
                throw new Error(`${status} - ${message}`);
            }

            if (includeError) {
                throw new Error(`${status} - Error status code was set by user.`);
            }

            // It's not a JSON, so it's probably some text. Get the first 100 chars of it.
            throw new Error(`${status} - Internal Server Error: ${body.slice(0, 100)}`);
        } else if (HTML_AND_XML_MIME_TYPES.includes(type)) {
            return { response, contentType, body: await readStreamToString(response) };
        } else {
            const body = Buffer.from(await response.bytes());
            return {
                body,
                response,
                contentType,
            };
        }
    }

<<<<<<< HEAD
=======
    protected async _parseHTML(
        response: Response,
        _isXml: boolean,
        _crawlingContext: Context,
    ): Promise<Partial<Context>> {
        return {
            body: await response.text(),
        } as Partial<Context>;
    }

>>>>>>> 66352134
    /**
     * Combines the provided `requestOptions` with mandatory (non-overridable) values.
     */
    protected _getRequestOptions(request: Request, session?: Session, proxyUrl?: string, gotOptions?: OptionsInit) {
        const requestOptions: OptionsInit & Required<Pick<OptionsInit, 'url'>> & { isStream: true } = {
            url: request.url,
            method: request.method as Method,
            proxyUrl,
            timeout: { request: this.navigationTimeoutMillis },
            sessionToken: session,
            ...gotOptions,
            headers: { ...request.headers, ...gotOptions?.headers },
            https: {
                ...gotOptions?.https,
                rejectUnauthorized: !this.ignoreSslErrors,
            },
            isStream: true,
        };

        // Delete any possible lowercased header for cookie as they are merged in _applyCookies under the uppercase Cookie header
        Reflect.deleteProperty(requestOptions.headers!, 'cookie');

        // TODO this is incorrect, the check for man in the middle needs to be done
        //   on individual proxy level, not on the `proxyConfiguration` level,
        //   because users can use normal + MITM proxies in a single configuration.
        // Disable SSL verification for MITM proxies
        if (this.proxyConfiguration && this.proxyConfiguration.isManInTheMiddle) {
            requestOptions.https = {
                ...requestOptions.https,
                rejectUnauthorized: false,
            };
        }

        if (/PATCH|POST|PUT/.test(request.method)) requestOptions.body = request.payload ?? '';

        return requestOptions;
    }

    protected _encodeResponse(
        request: Request,
        response: Response,
        encoding: BufferEncoding,
    ): {
        encoding: BufferEncoding;
        response: Response;
    } {
        if (this.forceResponseEncoding) {
            encoding = this.forceResponseEncoding as BufferEncoding;
        } else if (!encoding && this.suggestResponseEncoding) {
            encoding = this.suggestResponseEncoding as BufferEncoding;
        }

        // Fall back to utf-8 if we still don't have encoding.
        const utf8 = 'utf8';
        if (!encoding) return { response, encoding: utf8 };

        // This means that the encoding is one of Node.js supported
        // encodings and we don't need to re-encode it.
        if (Buffer.isEncoding(encoding)) return { response, encoding };

        // Try to re-encode a variety of unsupported encodings to utf-8
        if (iconv.encodingExists(encoding)) {
            const encodeStream = iconv.encodeStream(utf8);
            const decodeStream = iconv.decodeStream(encoding).on('error', (err) => encodeStream.emit('error', err));
            const reencodedBody = response.body
                ? Readable.toWeb(
                      Readable.from(
                          Readable.fromWeb(response.body as any)
                              .pipe(decodeStream)
                              .pipe(encodeStream),
                      ),
                  )
                : null;

            return {
                response: new ResponseWithUrl(reencodedBody as any, response),
                encoding: utf8,
            };
        }

        throw new Error(`Resource ${request.url} served with unsupported charset/encoding: ${encoding}`);
    }

    /**
     * Checks and extends supported mime types
     */
    protected _extendSupportedMimeTypes(additionalMimeTypes: (string | RequestLike | ResponseLike)[]) {
        for (const mimeType of additionalMimeTypes) {
            if (mimeType === '*/*') {
                this.supportedMimeTypes.add(mimeType);
                continue;
            }

            try {
                const parsedType = contentTypeParser.parse(mimeType);
                this.supportedMimeTypes.add(parsedType.type);
            } catch (err) {
                throw new Error(`Can not parse mime type ${mimeType} from "options.additionalMimeTypes".`);
            }
        }
    }

    /**
     * Handles timeout request
     */
    protected _handleRequestTimeout(session?: Session) {
        session?.markBad();
        throw new Error(`request timed out after ${this.navigationTimeoutMillis / 1000} seconds.`);
    }

    private _abortDownloadOfBody(request: Request, response: Response) {
        const { status } = response;
        const { type } = parseContentTypeFromResponse(response);

        // eslint-disable-next-line dot-notation -- accessing private property
        const blockedStatusCodes = this.sessionPool ? this.sessionPool['blockedStatusCodes'] : [];
        // if we retry the request, can the Content-Type change?
        const isTransientContentType = status >= 500 || blockedStatusCodes.includes(status);

        if (!this.supportedMimeTypes.has(type) && !this.supportedMimeTypes.has('*/*') && !isTransientContentType) {
            request.noRetry = true;
            throw new Error(
                `Resource ${request.url} served Content-Type ${type}, ` +
                    `but only ${Array.from(this.supportedMimeTypes).join(', ')} are allowed. Skipping resource.`,
            );
        }
    }

    /**
     * @internal wraps public utility for mocking purposes
     */
    private _requestAsBrowser = async (
        options: OptionsInit & { url: string | URL; isStream: true },
        session?: Session,
    ) => {
        const response = await this.httpClient.stream(
            processHttpRequestOptions({
                ...options,
                cookieJar: options.cookieJar as any, // HACK - the type of ToughCookieJar in got is wrong
                responseType: 'text',
            }),
            (redirectResponse, updatedRequest) => {
                if (this.persistCookiesPerSession) {
                    session!.setCookiesFromResponse(redirectResponse);

                    const cookieString = session!.getCookieString(updatedRequest.url!.toString());
                    if (cookieString !== '') {
                        updatedRequest.headers.Cookie = cookieString;
                    }
                }
            },
        );

        return response;
    };
}

interface RequestFunctionOptions {
    request: Request;
    session?: Session;
    proxyUrl?: string;
    gotOptions: OptionsInit;
}

/**
<<<<<<< HEAD
 * The stream object returned from got does not have the below properties.
 * At the same time, you can't read data directly from the response stream,
 * because they won't get emitted unless you also read from the primary
 * got stream. To be able to work with only one stream, we move the expected props
 * from the response stream to the got stream.
 * @internal
 */
function addResponsePropertiesToStream(stream: Readable, response: StreamingHttpResponse) {
    const properties: (keyof PlainResponse)[] = [
        'statusCode',
        'statusMessage',
        'headers',
        'complete',
        'httpVersion',
        'rawHeaders',
        'rawTrailers',
        'trailers',
        'url',
        'request',
    ];

    stream.on('end', () => {
        // @ts-expect-error
        if (stream.rawTrailers) stream.rawTrailers = response.rawTrailers; // TODO BC with got - remove in 4.0

        // @ts-expect-error
        if (stream.trailers) stream.trailers = response.trailers;

        // @ts-expect-error
        stream.complete = response.complete;
    });

    for (const prop of properties) {
        if (!(prop in stream)) {
            (stream as any)[prop] = (response as any)[prop];
        }
    }

    return stream as unknown as PlainResponse;
=======
 * Gets parsed content type from response object
 * @param response HTTP response object
 */
function parseContentTypeFromResponse(response: Response): { type: string; charset: BufferEncoding } {
    ow(
        response,
        ow.object.partialShape({
            url: ow.string.url,
            headers: new ObjectPredicate<Record<string, unknown>>(),
        }),
    );

    const { url, headers } = response;
    let parsedContentType;

    if (headers.get('content-type')) {
        try {
            parsedContentType = contentTypeParser.parse(headers.get('content-type') as string);
        } catch {
            // Can not parse content type from Content-Type header. Try to parse it from file extension.
        }
    }

    // Parse content type from file extension as fallback
    if (!parsedContentType) {
        const parsedUrl = new URL(url);
        const contentTypeFromExtname =
            mime.contentType(extname(parsedUrl.pathname)) || 'application/octet-stream; charset=utf-8'; // Fallback content type, specified in https://tools.ietf.org/html/rfc7231#section-3.1.1.5
        parsedContentType = contentTypeParser.parse(contentTypeFromExtname);
    }

    return {
        type: parsedContentType.type,
        charset: parsedContentType.parameters.charset as BufferEncoding,
    };
>>>>>>> 66352134
}

/**
 * Creates new {@apilink Router} instance that works based on request labels.
 * This instance can then serve as a `requestHandler` of your {@apilink HttpCrawler}.
 * Defaults to the {@apilink HttpCrawlingContext}.
 *
 * > Serves as a shortcut for using `Router.create<HttpCrawlingContext>()`.
 *
 * ```ts
 * import { HttpCrawler, createHttpRouter } from 'crawlee';
 *
 * const router = createHttpRouter();
 * router.addHandler('label-a', async (ctx) => {
 *    ctx.log.info('...');
 * });
 * router.addDefaultHandler(async (ctx) => {
 *    ctx.log.info('...');
 * });
 *
 * const crawler = new HttpCrawler({
 *     requestHandler: router,
 * });
 * await crawler.run();
 * ```
 */
export function createHttpRouter<
    Context extends HttpCrawlingContext = HttpCrawlingContext,
    UserData extends Dictionary = GetUserDataFromRequest<Context['request']>,
>(routes?: RouterRoutes<Context, UserData>) {
    return Router.create<Context>(routes);
}<|MERGE_RESOLUTION|>--- conflicted
+++ resolved
@@ -1,11 +1,5 @@
-<<<<<<< HEAD
-import type { IncomingHttpHeaders, IncomingMessage } from 'node:http';
-import type { Readable } from 'node:stream';
-=======
 import type { IncomingMessage } from 'node:http';
-import { extname } from 'node:path';
 import { Readable } from 'node:stream';
->>>>>>> 66352134
 import util from 'node:util';
 
 import type {
@@ -33,11 +27,7 @@
     SessionError,
     validators,
 } from '@crawlee/basic';
-<<<<<<< HEAD
-import type { HttpResponse, LoadedRequest, ProxyInfo, StreamingHttpResponse } from '@crawlee/core';
-=======
-import type { HttpResponse } from '@crawlee/core';
->>>>>>> 66352134
+import type { HttpResponse, LoadedRequest, ProxyInfo } from '@crawlee/core';
 import type { Awaitable, Dictionary } from '@crawlee/types';
 import { type CheerioRoot, RETRY_CSS_SELECTORS } from '@crawlee/utils';
 import * as cheerio from 'cheerio';
@@ -209,7 +199,7 @@
     /**
      * The HTTP response object containing status code, headers, and other response metadata.
      */
-    response: PlainResponse;
+    response: Response;
 }
 
 /**
@@ -236,10 +226,6 @@
      * Parsed `Content-Type header: { type, encoding }`.
      */
     contentType: { type: string; encoding: BufferEncoding };
-<<<<<<< HEAD
-=======
-    response?: Response;
->>>>>>> 66352134
 
     /**
      * Wait for an element matching the selector to appear. Timeout is ignored.
@@ -526,14 +512,8 @@
         );
         tryCancel();
 
-<<<<<<< HEAD
-        request.loadedUrl = httpResponse.url;
+        request.loadedUrl = httpResponse?.url;
         request.state = RequestState.AFTER_NAV;
-=======
-            if (this.useSessionPool) {
-                this._throwOnBlockedRequest(crawlingContext.session!, response.status);
-            }
->>>>>>> 66352134
 
         return { request: request as LoadedRequest<Request>, response: httpResponse };
     }
@@ -589,7 +569,7 @@
         };
 
         if (this.useSessionPool) {
-            this._throwOnBlockedRequest(crawlingContext.session!, response.statusCode!);
+            this._throwOnBlockedRequest(crawlingContext.session!, response.status!);
         }
 
         if (this.persistCookiesPerSession) {
@@ -697,7 +677,7 @@
         session,
         proxyUrl,
         gotOptions,
-    }: RequestFunctionOptions): Promise<Response | undefined> {
+    }: RequestFunctionOptions): Promise<Response> {
         if (!TimeoutError) {
             // @ts-ignore
             ({ TimeoutError } = await import('got-scraping'));
@@ -710,7 +690,7 @@
         } catch (e) {
             if (e instanceof TimeoutError) {
                 this._handleRequestTimeout(session);
-                return undefined;
+                return new Response(); // this will never happen, as _handleRequestTimeout always throws
             }
 
             if (this.isProxyError(e as Error)) {
@@ -724,17 +704,10 @@
     /**
      * Encodes and parses response according to the provided content type
      */
-<<<<<<< HEAD
-    private async _parseResponse(request: Request, responseStream: IncomingMessage) {
-        const { statusCode } = responseStream;
-        const { type, charset } = parseContentTypeFromResponse(responseStream);
-        const { response, encoding } = this._encodeResponse(request, responseStream, charset);
-=======
-    protected async _parseResponse(request: Request, response: Response, crawlingContext: Context) {
+    protected async _parseResponse(request: Request, response: Response) {
         const { status } = response;
         const { type, charset } = parseContentTypeFromResponse(response);
         const { response: reencodedResponse, encoding } = this._encodeResponse(request, response, charset);
->>>>>>> 66352134
         const contentType = { type, encoding };
 
         if (status >= 400 && status <= 599) {
@@ -763,7 +736,7 @@
             // It's not a JSON, so it's probably some text. Get the first 100 chars of it.
             throw new Error(`${status} - Internal Server Error: ${body.slice(0, 100)}`);
         } else if (HTML_AND_XML_MIME_TYPES.includes(type)) {
-            return { response, contentType, body: await readStreamToString(response) };
+            return { response, contentType, body: await response.text() };
         } else {
             const body = Buffer.from(await response.bytes());
             return {
@@ -774,19 +747,6 @@
         }
     }
 
-<<<<<<< HEAD
-=======
-    protected async _parseHTML(
-        response: Response,
-        _isXml: boolean,
-        _crawlingContext: Context,
-    ): Promise<Partial<Context>> {
-        return {
-            body: await response.text(),
-        } as Partial<Context>;
-    }
-
->>>>>>> 66352134
     /**
      * Combines the provided `requestOptions` with mandatory (non-overridable) values.
      */
@@ -952,86 +912,6 @@
 }
 
 /**
-<<<<<<< HEAD
- * The stream object returned from got does not have the below properties.
- * At the same time, you can't read data directly from the response stream,
- * because they won't get emitted unless you also read from the primary
- * got stream. To be able to work with only one stream, we move the expected props
- * from the response stream to the got stream.
- * @internal
- */
-function addResponsePropertiesToStream(stream: Readable, response: StreamingHttpResponse) {
-    const properties: (keyof PlainResponse)[] = [
-        'statusCode',
-        'statusMessage',
-        'headers',
-        'complete',
-        'httpVersion',
-        'rawHeaders',
-        'rawTrailers',
-        'trailers',
-        'url',
-        'request',
-    ];
-
-    stream.on('end', () => {
-        // @ts-expect-error
-        if (stream.rawTrailers) stream.rawTrailers = response.rawTrailers; // TODO BC with got - remove in 4.0
-
-        // @ts-expect-error
-        if (stream.trailers) stream.trailers = response.trailers;
-
-        // @ts-expect-error
-        stream.complete = response.complete;
-    });
-
-    for (const prop of properties) {
-        if (!(prop in stream)) {
-            (stream as any)[prop] = (response as any)[prop];
-        }
-    }
-
-    return stream as unknown as PlainResponse;
-=======
- * Gets parsed content type from response object
- * @param response HTTP response object
- */
-function parseContentTypeFromResponse(response: Response): { type: string; charset: BufferEncoding } {
-    ow(
-        response,
-        ow.object.partialShape({
-            url: ow.string.url,
-            headers: new ObjectPredicate<Record<string, unknown>>(),
-        }),
-    );
-
-    const { url, headers } = response;
-    let parsedContentType;
-
-    if (headers.get('content-type')) {
-        try {
-            parsedContentType = contentTypeParser.parse(headers.get('content-type') as string);
-        } catch {
-            // Can not parse content type from Content-Type header. Try to parse it from file extension.
-        }
-    }
-
-    // Parse content type from file extension as fallback
-    if (!parsedContentType) {
-        const parsedUrl = new URL(url);
-        const contentTypeFromExtname =
-            mime.contentType(extname(parsedUrl.pathname)) || 'application/octet-stream; charset=utf-8'; // Fallback content type, specified in https://tools.ietf.org/html/rfc7231#section-3.1.1.5
-        parsedContentType = contentTypeParser.parse(contentTypeFromExtname);
-    }
-
-    return {
-        type: parsedContentType.type,
-        charset: parsedContentType.parameters.charset as BufferEncoding,
-    };
->>>>>>> 66352134
-}
-
-/**
  * Creates new {@apilink Router} instance that works based on request labels.
  * This instance can then serve as a `requestHandler` of your {@apilink HttpCrawler}.
  * Defaults to the {@apilink HttpCrawlingContext}.

<<<<<<< HEAD
import type { Readable } from 'node:stream';
import { buffer } from 'node:stream/consumers';
import { finished } from 'node:stream/promises';
=======
import { Readable } from 'node:stream';
import { isPromise } from 'node:util/types';
>>>>>>> 66352134

import type { BasicCrawlerOptions } from '@crawlee/basic';
import { BasicCrawler, ContextPipeline } from '@crawlee/basic';
import type { CrawlingContext, HttpResponse, LoadedRequest, Request, StreamingHttpResponse } from '@crawlee/core';
import type { Dictionary } from '@crawlee/types';

import type { ErrorHandler, GetUserDataFromRequest, InternalHttpHook, RequestHandler, RouterRoutes } from '../index.js';
import { Router } from '../index.js';
import { parseContentTypeFromResponse } from './utils.js';

export type FileDownloadErrorHandler<
    UserData extends Dictionary = any, // with default to Dictionary we cant use a typed router in untyped crawler
> = ErrorHandler<FileDownloadCrawlingContext<UserData>>;

export type FileDownloadHook<
    UserData extends Dictionary = any, // with default to Dictionary we cant use a typed router in untyped crawler
> = InternalHttpHook<FileDownloadCrawlingContext<UserData>>;

export interface FileDownloadCrawlingContext<
    UserData extends Dictionary = any, // with default to Dictionary we cant use a typed router in untyped crawler
> extends CrawlingContext<UserData> {
    request: LoadedRequest<Request<UserData>>;
    response: HttpResponse<'buffer'> | StreamingHttpResponse;
    body: Promise<Buffer>;
    stream: Readable;
    contentType: { type: string; encoding: BufferEncoding };
}

export type FileDownloadRequestHandler<
    UserData extends Dictionary = any, // with default to Dictionary we cant use a typed router in untyped crawler
> = RequestHandler<FileDownloadCrawlingContext<UserData>>;

interface ContextInternals {
    pollingInterval?: NodeJS.Timeout;
}

/**
 * Provides a framework for downloading files in parallel using plain HTTP requests. The URLs to download are fed either from a static list of URLs or they can be added on the fly from another crawler.
 *
 * Since `FileDownload` uses raw HTTP requests to download the files, it is very fast and bandwidth-efficient.
 * However, it doesn't parse the content - if you need to e.g. extract data from the downloaded files,
 * you might need to use {@apilink CheerioCrawler}, {@apilink PuppeteerCrawler} or {@apilink PlaywrightCrawler} instead.
 *
 * `FileCrawler` downloads each URL using a plain HTTP request and then invokes the user-provided {@apilink FileDownloadOptions.requestHandler} where the user can specify what to do with the downloaded data.
 *
 * The source URLs are represented using {@apilink Request} objects that are fed from {@apilink RequestList} or {@apilink RequestQueue} instances provided by the {@apilink FileDownloadOptions.requestList} or {@apilink FileDownloadOptions.requestQueue} constructor options, respectively.
 *
 * If both {@apilink FileDownloadOptions.requestList} and {@apilink FileDownloadOptions.requestQueue} are used, the instance first processes URLs from the {@apilink RequestList} and automatically enqueues all of them to {@apilink RequestQueue} before it starts their processing. This ensures that a single URL is not crawled multiple times.
 *
 * The crawler finishes when there are no more {@apilink Request} objects to crawl.
 *
 * We can use the `preNavigationHooks` to adjust `gotOptions`:
 *
 * ```
 * preNavigationHooks: [
 *     (crawlingContext, gotOptions) => {
 *         // ...
 *     },
 * ]
 * ```
 *
 * New requests are only dispatched when there is enough free CPU and memory available, using the functionality provided by the {@apilink AutoscaledPool} class. All {@apilink AutoscaledPool} configuration options can be passed to the `autoscaledPoolOptions` parameter of the `FileCrawler` constructor. For user convenience, the `minConcurrency` and `maxConcurrency` {@apilink AutoscaledPool} options are available directly in the `FileCrawler` constructor.
 *
 * ## Example usage
 *
 * ```ts
 * const crawler = new FileDownloader({
 *     requestHandler({ body, request }) {
 *         writeFileSync(request.url.replace(/[^a-z0-9\.]/gi, '_'), body);
 *     },
 * });
 *
 * await crawler.run([
 *     'http://www.example.com/document.pdf',
 *     'http://www.example.com/sound.mp3',
 *     'http://www.example.com/video.mkv',
 * ]);
 * ```
 */
export class FileDownload extends BasicCrawler<FileDownloadCrawlingContext> {
    #contextInternals = Symbol('contextInternals');

    // TODO hooks
    constructor(options: BasicCrawlerOptions<FileDownloadCrawlingContext> = {}) {
        super({
            ...options,
            contextPipelineBuilder: () =>
                ContextPipeline.create<CrawlingContext>().compose({
                    action: this.initiateDownload.bind(this),
                    cleanup: this.cleanupDownload.bind(this),
                }),
        });
    }

<<<<<<< HEAD
    private async initiateDownload(context: CrawlingContext) {
=======
    private async streamRequestHandler(context: FileDownloadCrawlingContext) {
        const {
            request: { url },
        } = context;

>>>>>>> 66352134
        const response = await this.httpClient.stream({
            url: context.request.url,
            timeout: { request: undefined },
            proxyUrl: context.proxyInfo?.url,
        });

<<<<<<< HEAD
        const { type, charset: encoding } = parseContentTypeFromResponse(response);

        context.request.url = response.url;

        const pollingInterval = setInterval(() => {
            const { total, transferred } = response.downloadProgress;

            if (transferred > 0) {
                context.log.debug(
                    `Downloaded ${transferred} bytes of ${total ?? 0} bytes from ${context.request.url}.`,
                );
=======
        const cleanUp = async () => {
            await response.body?.cancel();
        };

        const { promise: isResponseStreamFinished, resolve: responseStreamFinished } = Promise.withResolvers<void>();
        async function* asyncIterableFromBody() {
            if (!response.body) return;

            const reader = response.body.getReader();
            try {
                let done = false;
                while (!done) {
                    const { value, done: readerDone } = await reader.read();
                    done = readerDone;
                    if (value) yield value;
                }
            } finally {
                reader.releaseLock();
                responseStreamFinished();
            }
        }

        const downloadPromise = new Promise<void>((resolve, reject) => {
            let streamHandlerResult;

            try {
                context.stream = Readable.toWeb(Readable.from(asyncIterableFromBody()));
                context.response = response;
                streamHandlerResult = this.streamHandler!(context as any);
            } catch (e) {
                cleanUp()
                    .then(() => reject(e))
                    .catch(reject);
>>>>>>> 66352134
            }
        }, 5000);

        const contextExtension = {
            [this.#contextInternals]: { pollingInterval } as ContextInternals,
            request: context.request as LoadedRequest<Request>,
            response,
            contentType: { type, encoding },
            stream: response.stream,
            get body() {
                return buffer(response.stream);
            },
        };

<<<<<<< HEAD
        return contextExtension;
    }

    private async cleanupDownload(
        context: FileDownloadCrawlingContext & { [k: symbol]: ContextInternals },
        error?: unknown,
    ) {
        clearInterval(context[this.#contextInternals].pollingInterval);

        // If there was no error and the stream is still readable, wait for it to be consumed before proceeding
        if (error === undefined) {
            if (!context.stream.destroyed && context.stream.readable) {
                try {
                    await finished(context.stream);
                } catch {
                    // Stream might have encountered an error or been closed, which is fine
                }
            }
        } else {
            context.stream.destroy();
        }
=======
            if (isPromise(streamHandlerResult)) {
                streamHandlerResult
                    .then(() => {
                        resolve();
                    })
                    .catch(async (e: Error) => {
                        await cleanUp();
                        reject(e);
                    });
            } else {
                resolve();
            }
        });

        await Promise.all([downloadPromise, isResponseStreamFinished]);

        await cleanUp();
>>>>>>> 66352134
    }
}

/**
 * Creates new {@apilink Router} instance that works based on request labels.
 * This instance can then serve as a `requestHandler` of your {@apilink FileDownload}.
 * Defaults to the {@apilink FileDownloadCrawlingContext}.
 *
 * > Serves as a shortcut for using `Router.create<FileDownloadCrawlingContext>()`.
 *
 * ```ts
 * import { FileDownload, createFileRouter } from 'crawlee';
 *
 * const router = createFileRouter();
 * router.addHandler('label-a', async (ctx) => {
 *    ctx.log.info('...');
 * });
 * router.addDefaultHandler(async (ctx) => {
 *    ctx.log.info('...');
 * });
 *
 * const crawler = new FileDownload({
 *     requestHandler: router,
 * });
 * await crawler.run();
 * ```
 */
export function createFileRouter<
    Context extends FileDownloadCrawlingContext = FileDownloadCrawlingContext,
    UserData extends Dictionary = GetUserDataFromRequest<Context['request']>,
>(routes?: RouterRoutes<Context, UserData>) {
    return Router.create<Context>(routes);
}<|MERGE_RESOLUTION|>--- conflicted
+++ resolved
@@ -1,15 +1,6 @@
-<<<<<<< HEAD
-import type { Readable } from 'node:stream';
-import { buffer } from 'node:stream/consumers';
-import { finished } from 'node:stream/promises';
-=======
-import { Readable } from 'node:stream';
-import { isPromise } from 'node:util/types';
->>>>>>> 66352134
-
 import type { BasicCrawlerOptions } from '@crawlee/basic';
 import { BasicCrawler, ContextPipeline } from '@crawlee/basic';
-import type { CrawlingContext, HttpResponse, LoadedRequest, Request, StreamingHttpResponse } from '@crawlee/core';
+import type { CrawlingContext, LoadedRequest, Request } from '@crawlee/core';
 import type { Dictionary } from '@crawlee/types';
 
 import type { ErrorHandler, GetUserDataFromRequest, InternalHttpHook, RequestHandler, RouterRoutes } from '../index.js';
@@ -28,19 +19,13 @@
     UserData extends Dictionary = any, // with default to Dictionary we cant use a typed router in untyped crawler
 > extends CrawlingContext<UserData> {
     request: LoadedRequest<Request<UserData>>;
-    response: HttpResponse<'buffer'> | StreamingHttpResponse;
-    body: Promise<Buffer>;
-    stream: Readable;
+    response: Response;
     contentType: { type: string; encoding: BufferEncoding };
 }
 
 export type FileDownloadRequestHandler<
     UserData extends Dictionary = any, // with default to Dictionary we cant use a typed router in untyped crawler
 > = RequestHandler<FileDownloadCrawlingContext<UserData>>;
-
-interface ContextInternals {
-    pollingInterval?: NodeJS.Timeout;
-}
 
 /**
  * Provides a framework for downloading files in parallel using plain HTTP requests. The URLs to download are fed either from a static list of URLs or they can be added on the fly from another crawler.
@@ -86,8 +71,6 @@
  * ```
  */
 export class FileDownload extends BasicCrawler<FileDownloadCrawlingContext> {
-    #contextInternals = Symbol('contextInternals');
-
     // TODO hooks
     constructor(options: BasicCrawlerOptions<FileDownloadCrawlingContext> = {}) {
         super({
@@ -95,128 +78,28 @@
             contextPipelineBuilder: () =>
                 ContextPipeline.create<CrawlingContext>().compose({
                     action: this.initiateDownload.bind(this),
-                    cleanup: this.cleanupDownload.bind(this),
                 }),
         });
     }
 
-<<<<<<< HEAD
     private async initiateDownload(context: CrawlingContext) {
-=======
-    private async streamRequestHandler(context: FileDownloadCrawlingContext) {
-        const {
-            request: { url },
-        } = context;
-
->>>>>>> 66352134
         const response = await this.httpClient.stream({
             url: context.request.url,
             timeout: { request: undefined },
             proxyUrl: context.proxyInfo?.url,
         });
 
-<<<<<<< HEAD
         const { type, charset: encoding } = parseContentTypeFromResponse(response);
 
         context.request.url = response.url;
 
-        const pollingInterval = setInterval(() => {
-            const { total, transferred } = response.downloadProgress;
-
-            if (transferred > 0) {
-                context.log.debug(
-                    `Downloaded ${transferred} bytes of ${total ?? 0} bytes from ${context.request.url}.`,
-                );
-=======
-        const cleanUp = async () => {
-            await response.body?.cancel();
-        };
-
-        const { promise: isResponseStreamFinished, resolve: responseStreamFinished } = Promise.withResolvers<void>();
-        async function* asyncIterableFromBody() {
-            if (!response.body) return;
-
-            const reader = response.body.getReader();
-            try {
-                let done = false;
-                while (!done) {
-                    const { value, done: readerDone } = await reader.read();
-                    done = readerDone;
-                    if (value) yield value;
-                }
-            } finally {
-                reader.releaseLock();
-                responseStreamFinished();
-            }
-        }
-
-        const downloadPromise = new Promise<void>((resolve, reject) => {
-            let streamHandlerResult;
-
-            try {
-                context.stream = Readable.toWeb(Readable.from(asyncIterableFromBody()));
-                context.response = response;
-                streamHandlerResult = this.streamHandler!(context as any);
-            } catch (e) {
-                cleanUp()
-                    .then(() => reject(e))
-                    .catch(reject);
->>>>>>> 66352134
-            }
-        }, 5000);
-
         const contextExtension = {
-            [this.#contextInternals]: { pollingInterval } as ContextInternals,
             request: context.request as LoadedRequest<Request>,
             response,
             contentType: { type, encoding },
-            stream: response.stream,
-            get body() {
-                return buffer(response.stream);
-            },
         };
 
-<<<<<<< HEAD
         return contextExtension;
-    }
-
-    private async cleanupDownload(
-        context: FileDownloadCrawlingContext & { [k: symbol]: ContextInternals },
-        error?: unknown,
-    ) {
-        clearInterval(context[this.#contextInternals].pollingInterval);
-
-        // If there was no error and the stream is still readable, wait for it to be consumed before proceeding
-        if (error === undefined) {
-            if (!context.stream.destroyed && context.stream.readable) {
-                try {
-                    await finished(context.stream);
-                } catch {
-                    // Stream might have encountered an error or been closed, which is fine
-                }
-            }
-        } else {
-            context.stream.destroy();
-        }
-=======
-            if (isPromise(streamHandlerResult)) {
-                streamHandlerResult
-                    .then(() => {
-                        resolve();
-                    })
-                    .catch(async (e: Error) => {
-                        await cleanUp();
-                        reject(e);
-                    });
-            } else {
-                resolve();
-            }
-        });
-
-        await Promise.all([downloadPromise, isResponseStreamFinished]);
-
-        await cleanUp();
->>>>>>> 66352134
     }
 }
 

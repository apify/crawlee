import type * as storage from '@crawlee/types';
import { s } from '@sapphire/shapeshift';
import { randomUUID } from 'node:crypto';
import { resolve } from 'node:path';
import { rm } from 'node:fs/promises';
import { move } from 'fs-extra';
import type { MemoryStorage } from '../index';
import { StorageTypes } from '../consts';
import { purgeNullsFromObject, uniqueKeyToRequestId } from '../utils';
import { BaseClient } from './common/base-client';
import { sendWorkerMessage } from '../workers/instance';
import { findRequestQueueByPossibleId } from '../cache-helpers';
import type { StorageImplementation } from '../fs/common';
import { createRequestQueueStorageImplementation } from '../fs/request-queue';

const requestShape = s.object({
    id: s.string,
    url: s.string.url({ allowedProtocols: ['http:', 'https:'] }),
    uniqueKey: s.string,
    method: s.string.optional,
    retryCount: s.number.int.optional,
    handledAt: s.union(s.string, s.date.valid).optional,
}).passthrough;

const requestShapeWithoutId = requestShape.omit(['id']);

const batchRequestShapeWithoutId = requestShapeWithoutId.array;

const requestOptionsShape = s.object({
    forefront: s.boolean.optional,
});

export interface RequestQueueClientOptions {
    name?: string;
    id?: string;
    baseStorageDirectory: string;
    client: MemoryStorage;
}

export interface InternalRequest {
    id: string;
    orderNo: number | null;
    url: string;
    uniqueKey: string;
    method: Exclude<storage.RequestOptions['method'], undefined>;
    retryCount: number;
    json: string;
}

export class RequestQueueClient extends BaseClient implements storage.RequestQueueClient {
    name?: string;
    createdAt = new Date();
    accessedAt = new Date();
    modifiedAt = new Date();
    handledRequestCount = 0;
    pendingRequestCount = 0;
    requestQueueDirectory: string;

    private readonly requests = new Map<string, StorageImplementation<InternalRequest>>();
    private readonly client: MemoryStorage;

    constructor(options: RequestQueueClientOptions) {
        super(options.id ?? randomUUID());
        this.name = options.name;
        this.requestQueueDirectory = resolve(options.baseStorageDirectory, this.name ?? this.id);
        this.client = options.client;
    }

    async get(): Promise<storage.RequestQueueInfo | undefined> {
        const found = await findRequestQueueByPossibleId(this.client, this.name ?? this.id);

        if (found) {
            found.updateTimestamps(false);
            return found.toRequestQueueInfo();
        }

        return undefined;
    }

    async update(newFields: { name?: string | undefined }): Promise<storage.RequestQueueInfo | undefined> {
        // The validation is intentionally loose to prevent issues
        // when swapping to a remote queue in production.
        const parsed = s.object({
            name: s.string.lengthGreaterThan(0).optional,
        }).passthrough.parse(newFields);

        const existingQueueById = await findRequestQueueByPossibleId(this.client, this.name ?? this.id);

        if (!existingQueueById) {
            this.throwOnNonExisting(StorageTypes.RequestQueue);
        }

        // Skip if no changes
        if (!parsed.name) {
            return existingQueueById.toRequestQueueInfo();
        }

        // Check that name is not in use already
        const existingQueueByName = this.client.requestQueuesHandled.find((queue) => queue.name?.toLowerCase() === parsed.name!.toLowerCase());

        if (existingQueueByName) {
            this.throwOnDuplicateEntry(StorageTypes.RequestQueue, 'name', parsed.name);
        }

        existingQueueById.name = parsed.name;

        const previousDir = existingQueueById.requestQueueDirectory;

        existingQueueById.requestQueueDirectory = resolve(this.client.requestQueuesDirectory, parsed.name ?? existingQueueById.name ?? existingQueueById.id);

        await move(previousDir, existingQueueById.requestQueueDirectory, { overwrite: true });

        // Update timestamps
        existingQueueById.updateTimestamps(true);

        return existingQueueById.toRequestQueueInfo();
    }

    async delete(): Promise<void> {
        const storeIndex = this.client.requestQueuesHandled.findIndex((queue) => queue.id === this.id);

        if (storeIndex !== -1) {
            const [oldClient] = this.client.requestQueuesHandled.splice(storeIndex, 1);
            oldClient.pendingRequestCount = 0;
            oldClient.requests.clear();

            await rm(oldClient.requestQueueDirectory, { recursive: true, force: true });
        }
    }

    async listHead(options: storage.ListOptions = {}): Promise<storage.QueueHead> {
        const { limit } = s.object({
            limit: s.number.optional.default(100),
        }).parse(options);

        const existingQueueById = await findRequestQueueByPossibleId(this.client, this.name ?? this.id);

        if (!existingQueueById) {
            this.throwOnNonExisting(StorageTypes.RequestQueue);
        }

        existingQueueById.updateTimestamps(false);

        const items = [];

        for (const storageEntry of existingQueueById.requests.values()) {
            if (items.length === limit) {
                break;
            }

            const request = await storageEntry.get();

            if (request.orderNo) {
                items.push(request);
            }
        }

        return {
            limit,
            hadMultipleClients: false,
            queueModifiedAt: existingQueueById.modifiedAt,
            items: items.map(({ json }) => this._jsonToRequest(json)!),
        };
    }

    async addRequest(request: storage.RequestSchema, options: storage.RequestOptions = {}): Promise<storage.QueueOperationInfo> {
        requestShapeWithoutId.parse(request);
        requestOptionsShape.parse(options);

        const existingQueueById = await findRequestQueueByPossibleId(this.client, this.name ?? this.id);

        if (!existingQueueById) {
            this.throwOnNonExisting(StorageTypes.RequestQueue);
        }

        const requestModel = this._createInternalRequest(request, options.forefront);

        const existingRequestWithIdEntry = existingQueueById.requests.get(requestModel.id);

        // We already have the request present, so we return information about it
        if (existingRequestWithIdEntry) {
            const existingRequestWithId = await existingRequestWithIdEntry.get();
            existingQueueById.updateTimestamps(false);

            return {
                requestId: existingRequestWithId.id,
                wasAlreadyHandled: existingRequestWithId.orderNo === null,
                wasAlreadyPresent: true,
            };
        }

<<<<<<< HEAD
        const newEntry = createRequestQueueStorageImplementation({
            persistStorage: existingQueueById.client.persistStorage,
            requestId: requestModel.id,
            storeDirectory: existingQueueById.client.requestQueuesDirectory,
        });

        await newEntry.update(requestModel);

        existingQueueById.requests.set(requestModel.id, newEntry);
        existingQueueById.pendingRequestCount += requestModel.orderNo === null ? 1 : 0;
=======
        existingQueueById.requests.set(requestModel.id, requestModel);
        // We add 1 to pending requests if the request was not handled yet
        existingQueueById.pendingRequestCount += requestModel.orderNo !== null ? 1 : 0;
>>>>>>> 946535f2
        existingQueueById.updateTimestamps(true);

        return {
            requestId: requestModel.id,
            // We return wasAlreadyHandled: false even though the request may
            // have been added as handled, because that's how API behaves.
            wasAlreadyHandled: false,
            wasAlreadyPresent: false,
        };
    }

    async batchAddRequests(requests: storage.RequestSchema[], options: storage.RequestOptions = {}): Promise<storage.BatchAddRequestsResult> {
        batchRequestShapeWithoutId.parse(requests);
        requestOptionsShape.parse(options);

        const existingQueueById = await findRequestQueueByPossibleId(this.client, this.name ?? this.id);

        if (!existingQueueById) {
            this.throwOnNonExisting(StorageTypes.RequestQueue);
        }

        const result: storage.BatchAddRequestsResult = {
            processedRequests: [],
            unprocessedRequests: [],
        };

        for (const model of requests) {
            const requestModel = this._createInternalRequest(model, options.forefront);

            const existingRequestWithIdEntry = existingQueueById.requests.get(requestModel.id);

            if (existingRequestWithIdEntry) {
                const existingRequestWithId = await existingRequestWithIdEntry.get();

                result.processedRequests.push({
                    requestId: existingRequestWithId.id,
                    uniqueKey: existingRequestWithId.uniqueKey,
                    wasAlreadyHandled: existingRequestWithId.orderNo === null,
                    wasAlreadyPresent: true,
                });

                continue;
            }

<<<<<<< HEAD
            const newEntry = createRequestQueueStorageImplementation({
                persistStorage: existingQueueById.client.persistStorage,
                requestId: requestModel.id,
                storeDirectory: existingQueueById.client.requestQueuesDirectory,
            });

            await newEntry.update(requestModel);

            existingQueueById.requests.set(requestModel.id, newEntry);
            existingQueueById.pendingRequestCount += requestModel.orderNo === null ? 1 : 0;
=======
            existingQueueById.requests.set(requestModel.id, requestModel);
            // We add 1 to pending requests if the request was not handled yet
            existingQueueById.pendingRequestCount += requestModel.orderNo !== null ? 1 : 0;
>>>>>>> 946535f2
            result.processedRequests.push({
                requestId: requestModel.id,
                uniqueKey: requestModel.uniqueKey,
                // We return wasAlreadyHandled: false even though the request may
                // have been added as handled, because that's how API behaves.
                wasAlreadyHandled: false,
                wasAlreadyPresent: false,
            });
        }

        existingQueueById.updateTimestamps(true);

        return result;
    }

    async getRequest(id: string): Promise<storage.RequestOptions | undefined> {
        s.string.parse(id);
        const existingQueueById = await findRequestQueueByPossibleId(this.client, this.name ?? this.id);

        if (!existingQueueById) {
            this.throwOnNonExisting(StorageTypes.RequestQueue);
        }

        existingQueueById.updateTimestamps(false);

        const json = (await existingQueueById.requests.get(id)?.get())?.json;
        return this._jsonToRequest(json);
    }

    async updateRequest(request: storage.UpdateRequestSchema, options: storage.RequestOptions = {}): Promise<storage.QueueOperationInfo> {
        requestShape.parse(request);
        requestOptionsShape.parse(options);

        const existingQueueById = await findRequestQueueByPossibleId(this.client, this.name ?? this.id);

        if (!existingQueueById) {
            this.throwOnNonExisting(StorageTypes.RequestQueue);
        }

        const requestModel = this._createInternalRequest(request, options.forefront);

        // First we need to check the existing request to be
        // able to return information about its handled state.

        const existingRequestEntry = existingQueueById.requests.get(requestModel.id);

        // Undefined means that the request is not present in the queue.
        // We need to insert it, to behave the same as API.
        if (!existingRequestEntry) {
            return this.addRequest(request, options);
        }

        const existingRequest = await existingRequestEntry.get();

        const newEntry = createRequestQueueStorageImplementation({
            persistStorage: existingQueueById.client.persistStorage,
            requestId: requestModel.id,
            storeDirectory: existingQueueById.client.requestQueuesDirectory,
        });

        await newEntry.update(requestModel);

        // When updating the request, we need to make sure that
        // the handled counts are updated correctly in all cases.
        existingQueueById.requests.set(requestModel.id, newEntry);

        const isRequestHandledStateChanging = typeof existingRequest.orderNo !== typeof requestModel.orderNo;
        const requestWasHandledBeforeUpdate = existingRequest.orderNo === null;

        if (isRequestHandledStateChanging) {
            existingQueueById.pendingRequestCount += requestWasHandledBeforeUpdate ? 1 : -1;
        }
        existingQueueById.updateTimestamps(true);

        return {
            requestId: requestModel.id,
            wasAlreadyHandled: requestWasHandledBeforeUpdate,
            wasAlreadyPresent: true,
        };
    }

    async deleteRequest(id: string): Promise<void> {
        const existingQueueById = await findRequestQueueByPossibleId(this.client, this.name ?? this.id);

        if (!existingQueueById) {
            this.throwOnNonExisting(StorageTypes.RequestQueue);
        }

        const entry = existingQueueById.requests.get(id);

        if (entry) {
            const request = await entry.get();

            existingQueueById.requests.delete(id);
            existingQueueById.pendingRequestCount -= request.orderNo ? 1 : 0;
            existingQueueById.updateTimestamps(true);
            await entry.delete();
        }
    }

    toRequestQueueInfo(): storage.RequestQueueInfo {
        return {
            accessedAt: this.accessedAt,
            createdAt: this.createdAt,
            hadMultipleClients: false,
            handledRequestCount: this.handledRequestCount,
            id: this.id,
            modifiedAt: this.modifiedAt,
            name: this.name,
            pendingRequestCount: this.pendingRequestCount,
            stats: {},
            totalRequestCount: this.requests.size,
            userId: '1',
        };
    }

    private updateTimestamps(hasBeenModified: boolean) {
        this.accessedAt = new Date();

        if (hasBeenModified) {
            this.modifiedAt = new Date();
        }

        const data = this.toRequestQueueInfo();
        sendWorkerMessage({
            action: 'update-metadata',
            data,
            entityType: 'requestQueues',
            entityDirectory: this.requestQueueDirectory,
            id: this.name ?? this.id,
            writeMetadata: this.client.writeMetadata,
            persistStorage: this.client.persistStorage,
        });
    }

    private _jsonToRequest<T>(requestJson?: string): T | undefined {
        if (!requestJson) return undefined;
        const request = JSON.parse(requestJson);
        return purgeNullsFromObject(request);
    }

    private _createInternalRequest(request: storage.RequestSchema, forefront?: boolean): InternalRequest {
        const orderNo = this._calculateOrderNo(request, forefront);
        const id = uniqueKeyToRequestId(request.uniqueKey);

        if (request.id && request.id !== id) {
            throw new Error('Request ID does not match its uniqueKey.');
        }

        const json = JSON.stringify({ ...request, id });
        return {
            id,
            json,
            method: request.method,
            orderNo,
            retryCount: request.retryCount ?? 0,
            uniqueKey: request.uniqueKey,
            url: request.url,
        };
    }

    private _calculateOrderNo(request: storage.RequestSchema, forefront?: boolean) {
        if (request.handledAt) return null;

        const timestamp = Date.now();

        return forefront ? -timestamp : timestamp;
    }
}<|MERGE_RESOLUTION|>--- conflicted
+++ resolved
@@ -189,7 +189,6 @@
             };
         }
 
-<<<<<<< HEAD
         const newEntry = createRequestQueueStorageImplementation({
             persistStorage: existingQueueById.client.persistStorage,
             requestId: requestModel.id,
@@ -199,12 +198,8 @@
         await newEntry.update(requestModel);
 
         existingQueueById.requests.set(requestModel.id, newEntry);
-        existingQueueById.pendingRequestCount += requestModel.orderNo === null ? 1 : 0;
-=======
-        existingQueueById.requests.set(requestModel.id, requestModel);
         // We add 1 to pending requests if the request was not handled yet
         existingQueueById.pendingRequestCount += requestModel.orderNo !== null ? 1 : 0;
->>>>>>> 946535f2
         existingQueueById.updateTimestamps(true);
 
         return {
@@ -249,7 +244,6 @@
                 continue;
             }
 
-<<<<<<< HEAD
             const newEntry = createRequestQueueStorageImplementation({
                 persistStorage: existingQueueById.client.persistStorage,
                 requestId: requestModel.id,
@@ -259,12 +253,8 @@
             await newEntry.update(requestModel);
 
             existingQueueById.requests.set(requestModel.id, newEntry);
-            existingQueueById.pendingRequestCount += requestModel.orderNo === null ? 1 : 0;
-=======
-            existingQueueById.requests.set(requestModel.id, requestModel);
             // We add 1 to pending requests if the request was not handled yet
             existingQueueById.pendingRequestCount += requestModel.orderNo !== null ? 1 : 0;
->>>>>>> 946535f2
             result.processedRequests.push({
                 requestId: requestModel.id,
                 uniqueKey: requestModel.uniqueKey,
